--- conflicted
+++ resolved
@@ -169,21 +169,6 @@
             // Update the latest block height of the secondary instance.
             let latest_block_height_bytes = self.get(COL_META, &KEY_BEST_BLOCK_NUMBER.as_bytes().to_vec())?;
             let new_latest_block_height = bytes_to_u32(latest_block_height_bytes);
-
-<<<<<<< HEAD
-        let latest_block_height_bytes = self.get(COL_META, &KEY_BEST_BLOCK_NUMBER.as_bytes().to_vec())?;
-        let new_latest_block_height = bytes_to_u32(latest_block_height_bytes);
-        let mut latest_block_height = self.latest_block_height.write();
-
-        // Check if the update storage instance needs to be updated.
-        if new_latest_block_height >= *latest_block_height {
-            // Update the latest block height of the secondary instance.
-            *latest_block_height = new_latest_block_height;
-
-            // Update the Merkle tree of the secondary instance.
-            let mut merkle_tree = self.cm_merkle_tree.write();
-            *merkle_tree = self.build_merkle_tree(vec![])?;
-=======
             let mut latest_block_height = self.latest_block_height.write();
 
             if new_latest_block_height >= *latest_block_height {
@@ -193,7 +178,6 @@
                 let mut merkle_tree = self.cm_merkle_tree.write();
                 *merkle_tree = self.build_merkle_tree(vec![])?;
             }
->>>>>>> 7e395f51
         }
 
         Ok(())
