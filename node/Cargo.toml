--- conflicted
+++ resolved
@@ -92,38 +92,6 @@
 features = [ "preserve_order" ]
 
 [dependencies.snarkos-account]
-<<<<<<< HEAD
-path = "../account"
-version = "=4.1.0"
-
-[dependencies.snarkos-node-bft]
-path = "./bft"
-version = "=4.1.0"
-
-[dependencies.snarkos-node-cdn]
-path = "./cdn"
-version = "=4.1.0"
-
-[dependencies.snarkos-node-consensus]
-path = "./consensus"
-version = "=4.1.0"
-
-[dependencies.snarkos-node-rest]
-path = "./rest"
-version = "=4.1.0"
-
-[dependencies.snarkos-node-router]
-path = "./router"
-version = "=4.1.0"
-
-[dependencies.snarkos-node-sync]
-path = "./sync"
-version = "=4.1.0"
-
-[dependencies.snarkos-node-tcp]
-path = "./tcp"
-version = "=4.1.0"
-=======
 workspace = true
 
 [dependencies.snarkos-node-bft]
@@ -146,7 +114,6 @@
 
 [dependencies.snarkos-node-tcp]
 workspace = true
->>>>>>> 24f64586
 
 [dependencies.snarkvm]
 workspace = true
