// Copyright 2024 Aleo Network Foundation
// This file is part of the snarkOS library.

// Licensed under the Apache License, Version 2.0 (the "License");
// you may not use this file except in compliance with the License.
// You may obtain a copy of the License at:

// http://www.apache.org/licenses/LICENSE-2.0

// Unless required by applicable law or agreed to in writing, software
// distributed under the License is distributed on an "AS IS" BASIS,
// WITHOUT WARRANTIES OR CONDITIONS OF ANY KIND, either express or implied.
// See the License for the specific language governing permissions and
// limitations under the License.

use snarkvm::prelude::{FromBytes, IoResult, Network, Read, ToBytes, Write, error, has_duplicates};

use anyhow::{Result, bail, ensure};
use indexmap::{IndexMap, indexmap};
use serde::{Deserialize, Serialize};
use std::collections::{BTreeMap, btree_map::IntoIter};

/// The number of recent blocks (near tip).
pub const NUM_RECENT_BLOCKS: usize = 100; // 100 blocks
/// The interval between recent blocks.
const RECENT_INTERVAL: u32 = 1; // 1 block intervals
/// The interval between block checkpoints.
pub const CHECKPOINT_INTERVAL: u32 = 10_000; // 10,000 block intervals

/// Block locator maps.
///
/// This data structure is used by validators to advertise the blocks that
/// they have and can provide to other validators to help them sync.
/// Periodically, each validator broadcasts a [`PrimaryPing`],
/// which contains a `BlockLocators` instance.
/// Recall that blocks are indexed by their `u32` height, starting with 0 for the genesis block.
/// The keys of the `recents` and `checkpoints` maps are the block heights;
/// the values of the maps are the corresponding block hashes.
///
/// If a validator has `N` blocks, the `recents` and `checkpoints` maps are as follows:
/// - The `recents` map contains entries for blocks at heights
///   `N - 1 - (NUM_RECENT_BLOCKS - 1) * RECENT_INTERVAL`,
///   `N - 1 - (NUM_RECENT_BLOCKS - 2) * RECENT_INTERVAL`,
///   ...,
///   `N - 1`.
///   If any of the just listed heights are negative, there are no entries for them of course,
///   and the `recents` map has fewer than `NUM_RECENT_BLOCKS` entries.
///   If `RECENT_INTERVAL` is 1, the `recents` map contains entries
///   for the last `NUM_RECENT_BLOCKS` blocks, i.e. from `N - NUM_RECENT_BLOCKS` to `N - 1`;
///   if additionally `N < NUM_RECENT_BLOCKS`, the `recents` map contains
///   entries for all the blocks, from `0` to `N - 1`.
/// - The `checkpoints` map contains an entry for every `CHECKPOINT_INTERVAL`-th block,
///   starting with 0 and not exceeding `N`, i.e. it has entries for blocks
///   `0`, `CHECKPOINT_INTERVAL`, `2 * CHECKPOINT_INTERVAL`, ..., `k * CHECKPOINT_INTERVAL`,
///   where `k` is the maximum integer such that `k * CHECKPOINT_INTERVAL <= N`.
///
/// The `recents` and `checkpoints` maps may have overlapping entries,
/// e.g. if `N-1` is a multiple of `CHECKPOINT_INTERVAL`;
/// but if `CHECKPOINT_INTERVAL` is much larger than `NUM_RECENT_BLOCKS`,
/// there is no overlap most of the time.
///
/// We call `BlockLocators` with the form described above 'well-formed'.
///
/// Well-formed `BlockLocators` instances are built by [`BlockSync::get_block_locators()`].
/// When a `BlockLocators` instance is received (in a [`PrimaryPing`]) by a validator,
/// the maps may not be well-formed (if the sending validator is faulty),
/// but the receiving validator ensures that they are well-formed
/// by calling [`BlockLocators::ensure_is_valid()`] from [`BlockLocators::new()`],
/// when deserializing in [`BlockLocators::read_le()`].
/// So this well-formedness is an invariant of `BlockLocators` instances.
#[derive(Clone, Debug, PartialEq, Eq, Serialize, Deserialize)]
pub struct BlockLocators<N: Network> {
    /// The map of recent blocks.
    pub recents: IndexMap<u32, N::BlockHash>,
    /// The map of block checkpoints.
    pub checkpoints: IndexMap<u32, N::BlockHash>,
}

impl<N: Network> BlockLocators<N> {
    /// Initializes a new instance of the block locators, checking the validity of the block locators.
    pub fn new(recents: IndexMap<u32, N::BlockHash>, checkpoints: IndexMap<u32, N::BlockHash>) -> Result<Self> {
        // Construct the block locators.
        let locators = Self { recents, checkpoints };
        // Ensure the block locators are well-formed.
        locators.ensure_is_valid()?;
        // Return the block locators.
        Ok(locators)
    }

    /// Initializes a new instance of the block locators, without checking the validity of the block locators.
    /// This is only used for testing; note that it is non-public.
    fn new_unchecked(recents: IndexMap<u32, N::BlockHash>, checkpoints: IndexMap<u32, N::BlockHash>) -> Self {
        Self { recents, checkpoints }
    }

    /// Initializes a new genesis instance of the block locators.
    pub fn new_genesis(genesis_hash: N::BlockHash) -> Self {
        Self { recents: indexmap![0 => genesis_hash], checkpoints: indexmap![0 => genesis_hash] }
    }
}

impl<N: Network> IntoIterator for BlockLocators<N> {
    type IntoIter = IntoIter<u32, N::BlockHash>;
    type Item = (u32, N::BlockHash);

    // TODO (howardwu): Consider using `BTreeMap::from_par_iter` if it is more performant.
    //  Check by sorting 300-1000 items and comparing the performance.
    //  (https://docs.rs/indexmap/latest/indexmap/map/struct.IndexMap.html#method.from_par_iter)
    fn into_iter(self) -> Self::IntoIter {
        BTreeMap::from_iter(self.checkpoints.into_iter().chain(self.recents)).into_iter()
    }
}

impl<N: Network> BlockLocators<N> {
    /// Returns the latest locator height.
    pub fn latest_locator_height(&self) -> u32 {
        self.recents.keys().last().copied().unwrap_or_default()
    }

    /// Returns the block hash for the given block height, if it exists.
    pub fn get_hash(&self, height: u32) -> Option<N::BlockHash> {
        self.recents.get(&height).copied().or_else(|| self.checkpoints.get(&height).copied())
    }

    /// Returns `true` if the block locators are well-formed.
    pub fn is_valid(&self) -> bool {
        // Ensure the block locators are well-formed.
        if let Err(error) = self.ensure_is_valid() {
            warn!("Block locators are invalid: {error}");
            return false;
        }
        true
    }

    /// Returns `true` if the given block locators are consistent with this one.
    /// This function assumes the given block locators are well-formed.
    pub fn is_consistent_with(&self, other: &Self) -> bool {
        // Ensure the block locators are consistent with the previous ones.
        if let Err(error) = self.ensure_is_consistent_with(other) {
            warn!("Inconsistent block locators: {error}");
            return false;
        }
        true
    }

    /// Checks that this block locators instance is well-formed.
    pub fn ensure_is_valid(&self) -> Result<()> {
        // Ensure the block locators are well-formed.
        Self::check_block_locators(&self.recents, &self.checkpoints)
    }

    /// Returns `true` if the given block locators are consistent with this one.
    /// This function assumes the given block locators are well-formed.
    pub fn ensure_is_consistent_with(&self, other: &Self) -> Result<()> {
        Self::check_consistent_block_locators(self, other)
    }
}

impl<N: Network> BlockLocators<N> {
    /// Checks the old and new block locators share a consistent view of block history.
    /// This function assumes the given block locators are well-formed.
    pub fn check_consistent_block_locators(
        old_locators: &BlockLocators<N>,
        new_locators: &BlockLocators<N>,
    ) -> Result<()> {
        // For the overlapping recent blocks, ensure their block hashes match.
        for (height, hash) in new_locators.recents.iter() {
            if let Some(recent_hash) = old_locators.recents.get(height) {
                if recent_hash != hash {
                    bail!("Recent block hash mismatch at height {height}")
                }
            }
        }
        // For the overlapping block checkpoints, ensure their block hashes match.
        for (height, hash) in new_locators.checkpoints.iter() {
            if let Some(checkpoint_hash) = old_locators.checkpoints.get(height) {
                if checkpoint_hash != hash {
                    bail!("Block checkpoint hash mismatch for height {height}")
                }
            }
        }
        Ok(())
    }

    /// Checks that the block locators are well-formed.
    pub fn check_block_locators(
        recents: &IndexMap<u32, N::BlockHash>,
        checkpoints: &IndexMap<u32, N::BlockHash>,
    ) -> Result<()> {
        // Ensure the recent blocks are well-formed.
        let last_recent_height = Self::check_recent_blocks(recents)?;
        // Ensure the block checkpoints are well-formed.
        let last_checkpoint_height = Self::check_block_checkpoints(checkpoints)?;

        // Ensure that `last_checkpoint_height` is
        // the largest multiple of `CHECKPOINT_INTERVAL` that does not exceed `last_recent_height`.
        // That is, `last_checkpoint_height + CHECKPOINT_INTERVAL`
        // must be greater than `last_recent_height`.
        // We do not worry about this addition overflowing,
        // because our use of `u32` for block heights implies that we do not expect to run out.
        if last_checkpoint_height + CHECKPOINT_INTERVAL <= last_recent_height {
            bail!(
                "Last checkpoint height ({last_checkpoint_height}) is too small for last recent height ({last_recent_height})"
            )
        }

        // Ensure that if the recents and checkpoints maps overlap, they agree on the hash:
        // we calculate the distance from the last recent to the last checkpoint;
        // if that distance is `NUM_RECENT_BLOCKS` or more, there is no overlap;
        // otherwise, the overlap is at the last checkpoint,
        // which is exactly at the last recent height minus its distance from the last checkpoint.
        // All of this also works if the last checkpoint is 0:
        // in this case, there is an overlap (at 0) exactly when the last recent height,
        // which is the same as its distance from the last checkpoint (0),
        // is less than `NUM_RECENT_BLOCKS`.
        // All of this only works if `NUM_RECENT_BLOCKS < CHECKPOINT_INTERVAL`,
        // because it is only under this condition that there is at most one overlapping height.
        // TODO: generalize check for RECENT_INTERVAL > 1, or remove this comment if we hardwire that to 1
        let last_recent_to_last_checkpoint_distance = last_recent_height % CHECKPOINT_INTERVAL;
        if last_recent_to_last_checkpoint_distance < NUM_RECENT_BLOCKS as u32 {
            let common = last_recent_height - last_recent_to_last_checkpoint_distance;
            if recents.get(&common).unwrap() != checkpoints.get(&common).unwrap() {
                bail!("Recent block hash and checkpoint hash mismatch at height {common}")
            }
        }

        Ok(())
    }

    /// Checks the recent blocks, returning the last block height from the map.
    ///
    /// This function checks the following:
    /// 1. The map is not empty.
    /// 2. The map is at the correct interval.
    /// 3. The map is at the correct height.
    /// 4. The map is in the correct order.
    /// 5. The map does not contain too many entries.
    fn check_recent_blocks(recents: &IndexMap<u32, N::BlockHash>) -> Result<u32> {
        // Ensure the number of recent blocks is at least 1.
        if recents.is_empty() {
            bail!("There must be at least 1 recent block")
        }
        // Ensure the number of recent blocks is at most NUM_RECENT_BLOCKS.
        // This redundant check ensures we early exit if the number of recent blocks is too large.
        if recents.len() > NUM_RECENT_BLOCKS {
            bail!("There can be at most {NUM_RECENT_BLOCKS} blocks in the map")
        }

        // Ensure the given recent blocks increment in height, and at the correct interval.
        let mut last_height = 0;
        for (i, current_height) in recents.keys().enumerate() {
            if i == 0 && recents.len() < NUM_RECENT_BLOCKS && *current_height != last_height {
                bail!("Ledgers under {NUM_RECENT_BLOCKS} blocks must have the first recent block at height 0")
            }
            if i > 0 && *current_height <= last_height {
                bail!("Recent blocks must increment in height")
            }
            if i > 0 && *current_height - last_height != RECENT_INTERVAL {
                bail!("Recent blocks must increment by {RECENT_INTERVAL}")
            }
            last_height = *current_height;
        }

<<<<<<< HEAD
        // If the last height is below NUM_RECENTS, ensure the number of recent blocks matches the last height.
        // TODO: generalize check for RECENT_INTERVAL > 1, or remove this comment if we hardwire that to 1
=======
        // If the last height is below NUM_RECENT_BLOCKS, ensure the number of recent blocks matches the last height.
>>>>>>> 33747828
        if last_height < NUM_RECENT_BLOCKS as u32 && recents.len().saturating_sub(1) as u32 != last_height {
            bail!("As the last height is below {NUM_RECENT_BLOCKS}, the number of recent blocks must match the height")
        }
        // Otherwise, ensure the number of recent blocks matches NUM_RECENT_BLOCKS.
        // TODO: generalize check for RECENT_INTERVAL > 1, or remove this comment if we hardwire that to 1
        if last_height >= NUM_RECENT_BLOCKS as u32 && recents.len() != NUM_RECENT_BLOCKS {
            bail!("Number of recent blocks must match {NUM_RECENT_BLOCKS}")
        }

        // Ensure the block hashes are unique.
        if has_duplicates(recents.values()) {
            bail!("Recent block hashes must be unique")
        }

        Ok(last_height)
    }

    /// Checks the block checkpoints, returning the last block height from the checkpoints.
    ///
    /// This function checks the following:
    /// 1. The block checkpoints are not empty.
    /// 2. The block checkpoints are at the correct interval.
    /// 3. The block checkpoints are at the correct height.
    /// 4. The block checkpoints are in the correct order.
    fn check_block_checkpoints(checkpoints: &IndexMap<u32, N::BlockHash>) -> Result<u32> {
        // Ensure the block checkpoints are not empty.
        ensure!(!checkpoints.is_empty(), "There must be at least 1 block checkpoint");

        // Ensure the given checkpoints increment in height, and at the correct interval.
        let mut last_height = 0;
        for (i, current_height) in checkpoints.keys().enumerate() {
            if i == 0 && *current_height != 0 {
                bail!("First block checkpoint must be at height 0")
            }
            if i > 0 && *current_height <= last_height {
                bail!("Block checkpoints must increment in height")
            }
            if i > 0 && *current_height - last_height != CHECKPOINT_INTERVAL {
                bail!("Block checkpoints must increment by {CHECKPOINT_INTERVAL}")
            }
            last_height = *current_height;
        }

        // Ensure the block hashes are unique.
        if has_duplicates(checkpoints.values()) {
            bail!("Block checkpoints must be unique")
        }

        Ok(last_height)
    }
}

impl<N: Network> FromBytes for BlockLocators<N> {
    fn read_le<R: Read>(mut reader: R) -> IoResult<Self> {
        // Read the number of recent block hashes.
        let num_recents = u32::read_le(&mut reader)?;
        // Read the recent block hashes.
        let mut recents = IndexMap::new();
        for _ in 0..num_recents {
            let height = u32::read_le(&mut reader)?;
            let hash = N::BlockHash::read_le(&mut reader)?;
            recents.insert(height, hash);
        }

        // Read the number of checkpoints.
        let num_checkpoints = u32::read_le(&mut reader)?;
        // Read the checkpoints.
        let mut checkpoints = IndexMap::new();
        for _ in 0..num_checkpoints {
            let height = u32::read_le(&mut reader)?;
            let hash = N::BlockHash::read_le(&mut reader)?;
            checkpoints.insert(height, hash);
        }

        Self::new(recents, checkpoints).map_err(error)
    }
}

impl<N: Network> ToBytes for BlockLocators<N> {
    fn write_le<W: Write>(&self, mut writer: W) -> IoResult<()> {
        // Write the number of recent block hashes.
        u32::try_from(self.recents.len()).map_err(error)?.write_le(&mut writer)?;
        // Write the recent block hashes.
        for (height, hash) in &self.recents {
            height.write_le(&mut writer)?;
            hash.write_le(&mut writer)?;
        }

        // Write the number of checkpoints.
        u32::try_from(self.checkpoints.len()).map_err(error)?.write_le(&mut writer)?;
        // Write the checkpoints.
        for (height, hash) in &self.checkpoints {
            height.write_le(&mut writer)?;
            hash.write_le(&mut writer)?;
        }
        Ok(())
    }
}

#[cfg(any(test, feature = "test"))]
pub mod test_helpers {
    use super::*;
    use snarkvm::prelude::Field;

    type CurrentNetwork = snarkvm::prelude::MainnetV0;

    /// Simulates a block locator at the given height.
    pub fn sample_block_locators(height: u32) -> BlockLocators<CurrentNetwork> {
        // Create the recent locators.
        let mut recents = IndexMap::new();
        let recents_range = match height < NUM_RECENT_BLOCKS as u32 {
            true => 0..=height,
            false => (height - NUM_RECENT_BLOCKS as u32 + 1)..=height,
        };
        for i in recents_range {
            recents.insert(i, (Field::<CurrentNetwork>::from_u32(i)).into());
        }

        // Create the checkpoint locators.
        let mut checkpoints = IndexMap::new();
        for i in (0..=height).step_by(CHECKPOINT_INTERVAL as usize) {
            checkpoints.insert(i, (Field::<CurrentNetwork>::from_u32(i)).into());
        }

        // Construct the block locators.
        BlockLocators::new(recents, checkpoints).unwrap()
    }

    /// Simulates a block locator at the given height, with a fork within NUM_RECENT_BLOCKS of the given height.
    pub fn sample_block_locators_with_fork(height: u32, fork_height: u32) -> BlockLocators<CurrentNetwork> {
        assert!(fork_height <= height, "Fork height must be less than or equal to the given height");
        assert!(
            height - fork_height < NUM_RECENT_BLOCKS as u32,
            "Fork must be within NUM_RECENT_BLOCKS of the given height"
        );

        // Create the recent locators.
        let mut recents = IndexMap::new();
        let recents_range = match height < NUM_RECENT_BLOCKS as u32 {
            true => 0..=height,
            false => (height - NUM_RECENT_BLOCKS as u32 + 1)..=height,
        };
        for i in recents_range {
            if i >= fork_height {
                recents.insert(i, (-Field::<CurrentNetwork>::from_u32(i)).into());
            } else {
                recents.insert(i, (Field::<CurrentNetwork>::from_u32(i)).into());
            }
        }

        // Create the checkpoint locators.
        let mut checkpoints = IndexMap::new();
        for i in (0..=height).step_by(CHECKPOINT_INTERVAL as usize) {
            checkpoints.insert(i, (Field::<CurrentNetwork>::from_u32(i)).into());
        }

        // Construct the block locators.
        BlockLocators::new(recents, checkpoints).unwrap()
    }

    /// A test to ensure that the sample block locators are valid.
    #[test]
    fn test_sample_block_locators() {
        for expected_height in 0..=100_001u32 {
            println!("Testing height - {expected_height}");

            let expected_num_checkpoints = (expected_height / CHECKPOINT_INTERVAL) + 1;
            let expected_num_recents = match expected_height < NUM_RECENT_BLOCKS as u32 {
                true => expected_height + 1,
                false => NUM_RECENT_BLOCKS as u32,
            };

            let block_locators = sample_block_locators(expected_height);
            assert_eq!(block_locators.checkpoints.len(), expected_num_checkpoints as usize);
            assert_eq!(block_locators.recents.len(), expected_num_recents as usize);
            assert_eq!(block_locators.latest_locator_height(), expected_height);
            assert!(block_locators.is_valid());
        }
    }
}

#[cfg(test)]
mod tests {
    use super::*;
    use snarkvm::prelude::Field;

    use core::ops::Range;

    type CurrentNetwork = snarkvm::prelude::MainnetV0;

    /// Simulates block locators for a ledger within the given `heights` range.
    fn check_is_valid(checkpoints: IndexMap<u32, <CurrentNetwork as Network>::BlockHash>, heights: Range<u32>) {
        for height in heights {
            let mut recents = IndexMap::new();
            for i in 0..NUM_RECENT_BLOCKS as u32 {
                recents.insert(height + i, (Field::<CurrentNetwork>::from_u32(height + i)).into());

                let block_locators =
                    BlockLocators::<CurrentNetwork>::new_unchecked(recents.clone(), checkpoints.clone());
                if height == 0 && recents.len() < NUM_RECENT_BLOCKS {
                    // For the first NUM_RECENT_BLOCKS, ensure NUM_RECENT_BLOCKS - 1 or less is valid.
                    block_locators.ensure_is_valid().unwrap();
                } else if recents.len() < NUM_RECENT_BLOCKS {
                    // After the first NUM_RECENT_BLOCKS blocks from genesis, ensure NUM_RECENT_BLOCKS - 1 or less is not valid.
                    block_locators.ensure_is_valid().unwrap_err();
                } else {
                    // After the first NUM_RECENT_BLOCKS blocks from genesis, ensure NUM_RECENT_BLOCKS is valid.
                    block_locators.ensure_is_valid().unwrap();
                }
            }
            // Ensure NUM_RECENT_BLOCKS + 1 is not valid.
            recents.insert(
                height + NUM_RECENT_BLOCKS as u32,
                (Field::<CurrentNetwork>::from_u32(height + NUM_RECENT_BLOCKS as u32)).into(),
            );
            let block_locators = BlockLocators::<CurrentNetwork>::new_unchecked(recents.clone(), checkpoints.clone());
            block_locators.ensure_is_valid().unwrap_err();
        }
    }

    /// Simulates block locators for a ledger within the given `heights` range.
    fn check_is_consistent(
        checkpoints: IndexMap<u32, <CurrentNetwork as Network>::BlockHash>,
        heights: Range<u32>,
        genesis_locators: BlockLocators<CurrentNetwork>,
        second_locators: BlockLocators<CurrentNetwork>,
    ) {
        for height in heights {
            let mut recents = IndexMap::new();
            for i in 0..NUM_RECENT_BLOCKS as u32 {
                recents.insert(height + i, (Field::<CurrentNetwork>::from_u32(height + i)).into());

                let block_locators =
                    BlockLocators::<CurrentNetwork>::new_unchecked(recents.clone(), checkpoints.clone());
                block_locators.ensure_is_consistent_with(&block_locators).unwrap();

                // Only test consistency when the block locators are valid to begin with.
                let is_first_num_recents_blocks = height == 0 && recents.len() < NUM_RECENT_BLOCKS;
                let is_num_recents_blocks = recents.len() == NUM_RECENT_BLOCKS;
                if is_first_num_recents_blocks || is_num_recents_blocks {
                    // Ensure the block locators are consistent with the genesis block locators.
                    genesis_locators.ensure_is_consistent_with(&block_locators).unwrap();
                    block_locators.ensure_is_consistent_with(&genesis_locators).unwrap();

                    // Ensure the block locators are consistent with the block locators with two recent blocks.
                    second_locators.ensure_is_consistent_with(&block_locators).unwrap();
                    block_locators.ensure_is_consistent_with(&second_locators).unwrap();
                }
            }
        }
    }

    #[test]
    fn test_ensure_is_valid() {
        let zero: <CurrentNetwork as Network>::BlockHash = (Field::<CurrentNetwork>::from_u32(0)).into();
        let checkpoint_1: <CurrentNetwork as Network>::BlockHash =
            (Field::<CurrentNetwork>::from_u32(CHECKPOINT_INTERVAL)).into();

        // Ensure the block locators are valid.
        for height in 0..10 {
            let block_locators = test_helpers::sample_block_locators(height);
            block_locators.ensure_is_valid().unwrap();
        }

        // Ensure the first NUM_RECENT blocks are valid.
        let checkpoints = IndexMap::from([(0, zero)]);
        let mut recents = IndexMap::new();
        for i in 0..NUM_RECENT_BLOCKS {
            recents.insert(i as u32, (Field::<CurrentNetwork>::from_u32(i as u32)).into());
            let block_locators = BlockLocators::<CurrentNetwork>::new(recents.clone(), checkpoints.clone()).unwrap();
            block_locators.ensure_is_valid().unwrap();
        }
        // Ensure NUM_RECENT_BLOCKS + 1 is not valid.
        recents.insert(NUM_RECENT_BLOCKS as u32, (Field::<CurrentNetwork>::from_u32(NUM_RECENT_BLOCKS as u32)).into());
        let block_locators = BlockLocators::<CurrentNetwork>::new_unchecked(recents.clone(), checkpoints);
        block_locators.ensure_is_valid().unwrap_err();

        // Ensure block locators before the second checkpoint are valid.
        let checkpoints = IndexMap::from([(0, zero)]);
        check_is_valid(checkpoints, 0..(CHECKPOINT_INTERVAL - NUM_RECENT_BLOCKS as u32));

        // Ensure the block locators after the second checkpoint are valid.
        let checkpoints = IndexMap::from([(0, zero), (CHECKPOINT_INTERVAL, checkpoint_1)]);
        check_is_valid(
            checkpoints,
            (CHECKPOINT_INTERVAL - NUM_RECENT_BLOCKS as u32)..(CHECKPOINT_INTERVAL * 2 - NUM_RECENT_BLOCKS as u32),
        );
    }

    #[test]
    fn test_ensure_is_valid_fails() {
        let zero: <CurrentNetwork as Network>::BlockHash = (Field::<CurrentNetwork>::from_u32(0)).into();
        let one: <CurrentNetwork as Network>::BlockHash = (Field::<CurrentNetwork>::from_u32(1)).into();

        // Ensure an empty block locators is not valid.
        let block_locators = BlockLocators::<CurrentNetwork>::new_unchecked(Default::default(), Default::default());
        block_locators.ensure_is_valid().unwrap_err();

        // Ensure internally-mismatching genesis block locators is valid.
        let block_locators =
            BlockLocators::<CurrentNetwork>::new_unchecked(IndexMap::from([(0, zero)]), IndexMap::from([(0, one)]));
        block_locators.ensure_is_valid().unwrap_err();

        // Ensure internally-mismatching genesis block locators is valid.
        let block_locators =
            BlockLocators::<CurrentNetwork>::new_unchecked(IndexMap::from([(0, one)]), IndexMap::from([(0, zero)]));
        block_locators.ensure_is_valid().unwrap_err();

        // Ensure internally-mismatching block locators with two recent blocks is valid.
        let block_locators = BlockLocators::<CurrentNetwork>::new_unchecked(
            IndexMap::from([(0, one), (1, zero)]),
            IndexMap::from([(0, zero)]),
        );
        block_locators.ensure_is_valid().unwrap_err();

        // Ensure duplicate recent block hashes are not valid.
        let block_locators = BlockLocators::<CurrentNetwork>::new_unchecked(
            IndexMap::from([(0, zero), (1, zero)]),
            IndexMap::from([(0, zero)]),
        );
        block_locators.ensure_is_valid().unwrap_err();
    }

    #[test]
    fn test_ensure_is_consistent_with() {
        let zero: <CurrentNetwork as Network>::BlockHash = (Field::<CurrentNetwork>::from_u32(0)).into();
        let one: <CurrentNetwork as Network>::BlockHash = (Field::<CurrentNetwork>::from_u32(1)).into();

        let genesis_locators =
            BlockLocators::<CurrentNetwork>::new_unchecked(IndexMap::from([(0, zero)]), IndexMap::from([(0, zero)]));
        let second_locators = BlockLocators::<CurrentNetwork>::new_unchecked(
            IndexMap::from([(0, zero), (1, one)]),
            IndexMap::from([(0, zero)]),
        );

        // Ensure genesis block locators is consistent with genesis block locators.
        genesis_locators.ensure_is_consistent_with(&genesis_locators).unwrap();

        // Ensure genesis block locators is consistent with block locators with two recent blocks.
        genesis_locators.ensure_is_consistent_with(&second_locators).unwrap();
        second_locators.ensure_is_consistent_with(&genesis_locators).unwrap();

        // Ensure the block locators before the second checkpoint are valid.
        let checkpoints = IndexMap::from([(0, Default::default())]);
        check_is_consistent(
            checkpoints,
            0..(CHECKPOINT_INTERVAL - NUM_RECENT_BLOCKS as u32),
            genesis_locators.clone(),
            second_locators.clone(),
        );

        // Ensure the block locators after the second checkpoint are valid.
        let checkpoints = IndexMap::from([(0, Default::default()), (CHECKPOINT_INTERVAL, Default::default())]);
        check_is_consistent(
            checkpoints,
            (CHECKPOINT_INTERVAL - NUM_RECENT_BLOCKS as u32)..(CHECKPOINT_INTERVAL * 2 - NUM_RECENT_BLOCKS as u32),
            genesis_locators,
            second_locators,
        );
    }

    #[test]
    fn test_ensure_is_consistent_with_fails() {
        let zero: <CurrentNetwork as Network>::BlockHash = (Field::<CurrentNetwork>::from_u32(0)).into();
        let one: <CurrentNetwork as Network>::BlockHash = (Field::<CurrentNetwork>::from_u32(1)).into();

        let genesis_locators =
            BlockLocators::<CurrentNetwork>::new(IndexMap::from([(0, zero)]), IndexMap::from([(0, zero)])).unwrap();
        let second_locators =
            BlockLocators::<CurrentNetwork>::new(IndexMap::from([(0, zero), (1, one)]), IndexMap::from([(0, zero)]))
                .unwrap();

        let wrong_genesis_locators =
            BlockLocators::<CurrentNetwork>::new(IndexMap::from([(0, one)]), IndexMap::from([(0, one)])).unwrap();
        let wrong_second_locators =
            BlockLocators::<CurrentNetwork>::new(IndexMap::from([(0, one), (1, zero)]), IndexMap::from([(0, one)]))
                .unwrap();

        genesis_locators.ensure_is_consistent_with(&wrong_genesis_locators).unwrap_err();
        wrong_genesis_locators.ensure_is_consistent_with(&genesis_locators).unwrap_err();

        genesis_locators.ensure_is_consistent_with(&wrong_second_locators).unwrap_err();
        wrong_second_locators.ensure_is_consistent_with(&genesis_locators).unwrap_err();

        second_locators.ensure_is_consistent_with(&wrong_genesis_locators).unwrap_err();
        wrong_genesis_locators.ensure_is_consistent_with(&second_locators).unwrap_err();

        second_locators.ensure_is_consistent_with(&wrong_second_locators).unwrap_err();
        wrong_second_locators.ensure_is_consistent_with(&second_locators).unwrap_err();
    }
}<|MERGE_RESOLUTION|>--- conflicted
+++ resolved
@@ -261,12 +261,8 @@
             last_height = *current_height;
         }
 
-<<<<<<< HEAD
-        // If the last height is below NUM_RECENTS, ensure the number of recent blocks matches the last height.
+        // If the last height is below NUM_RECENT_BLOCKS, ensure the number of recent blocks matches the last height.
         // TODO: generalize check for RECENT_INTERVAL > 1, or remove this comment if we hardwire that to 1
-=======
-        // If the last height is below NUM_RECENT_BLOCKS, ensure the number of recent blocks matches the last height.
->>>>>>> 33747828
         if last_height < NUM_RECENT_BLOCKS as u32 && recents.len().saturating_sub(1) as u32 != last_height {
             bail!("As the last height is below {NUM_RECENT_BLOCKS}, the number of recent blocks must match the height")
         }
