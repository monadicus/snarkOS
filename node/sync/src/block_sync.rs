// Copyright (c) 2019-2025 Provable Inc.
// This file is part of the snarkOS library.

// Licensed under the Apache License, Version 2.0 (the "License");
// you may not use this file except in compliance with the License.
// You may obtain a copy of the License at:

// http://www.apache.org/licenses/LICENSE-2.0

// Unless required by applicable law or agreed to in writing, software
// distributed under the License is distributed on an "AS IS" BASIS,
// WITHOUT WARRANTIES OR CONDITIONS OF ANY KIND, either express or implied.
// See the License for the specific language governing permissions and
// limitations under the License.

use crate::{
    helpers::{PeerPair, PrepareSyncRequest, SyncRequest},
    locators::BlockLocators,
};
use snarkos_node_bft_ledger_service::LedgerService;
use snarkos_node_router::messages::DataBlocks;
use snarkos_node_sync_communication_service::CommunicationService;
use snarkos_node_sync_locators::{CHECKPOINT_INTERVAL, NUM_RECENT_BLOCKS};
use snarkvm::prelude::{Network, block::Block};

use anyhow::{Result, bail, ensure};
use indexmap::{IndexMap, IndexSet};
use itertools::Itertools;
#[cfg(feature = "locktick")]
use locktick::parking_lot::{Mutex, RwLock};
#[cfg(not(feature = "locktick"))]
use parking_lot::{Mutex, RwLock};
use rand::seq::{IteratorRandom, SliceRandom};
use std::{
    collections::{BTreeMap, HashMap, HashSet},
    net::{IpAddr, Ipv4Addr, SocketAddr},
    sync::{
        Arc,
        atomic::{AtomicBool, AtomicU32, Ordering},
    },
    time::{Duration, Instant},
};

// The redudancy factor decreases the possiblity of a malicious peers sending us an invalid block locator
// by requiring multiple peers to advertise the same (prefix of) block locators.
// However, we do not use this in production yet.
#[cfg(not(test))]
pub const REDUNDANCY_FACTOR: usize = 1;
#[cfg(test)]
pub const REDUNDANCY_FACTOR: usize = 3;

/// The time nodes wait between issuing batches of block requests to avoid triggering spam detection.
// TODO (kaimast): Document why 10ms (not 1 or 100)
pub const BLOCK_REQUEST_BATCH_DELAY: Duration = Duration::from_millis(10);

const EXTRA_REDUNDANCY_FACTOR: usize = REDUNDANCY_FACTOR * 3;
const NUM_SYNC_CANDIDATE_PEERS: usize = REDUNDANCY_FACTOR * 5;

const BLOCK_REQUEST_TIMEOUT_IN_SECS: u64 = 600; // 600 seconds
const MAX_BLOCK_REQUESTS: usize = 50; // 50 requests

/// The maximum number of blocks tolerated before the primary is considered behind its peers.
pub const MAX_BLOCKS_BEHIND: u32 = 1; // blocks

/// This is a dummy IP address that is used to represent the local node.
/// Note: This here does not need to be a real IP address, but it must be unique/distinct from all other connections.
pub const DUMMY_SELF_IP: SocketAddr = SocketAddr::new(IpAddr::V4(Ipv4Addr::new(127, 0, 0, 1)), 0);

/// A struct that keeps track of synchronizing blocks with other nodes.
///
/// It generates requests to send to other peers and processes responses to those requests.
/// The struct also keeps track of block locators, which indicate which peers it can fetch blocks from.
///
/// # Notes
/// - The actual network communication happens in `snarkos_node::Client` (for clients and provers) and in `snarkos_node_bft::Sync` (for validators).
///
/// - Validators only sync from other nodes using this struct if they fall behind, e.g.,
///   because they experience a network partition.
///   In the common case, validators will generate blocks from the DAG after an anchor certificate has been approved
///   by a supermajority of the committee.
///
/// # State
/// - When a request is inserted, the `requests` map and `request_timestamps` map insert an entry for the request height.
/// - When a response is inserted, the `responses` map inserts the entry for the request height.
/// - When a request is completed, the `requests` map still has the entry, but its `sync_ips` is empty;
///   the `request_timestamps` map remains unchanged.
/// - When a response is removed/completed, the `requests` map and `request_timestamps` map also remove the entry for the request height.
/// - When a request is timed out, the `requests`, `request_timestamps`, and `responses` map remove the entry for the request height.
///
/// Invariant: `requests` and `request_timestamps` always have the same keys.
/// Initially, they have no keys (see `new()`), thus establishing the invariant.
/// All the functions that change the keys of one map, also change the keys of the other map in the same way,
/// thus preserving the invariant.
#[derive(Debug)]
pub struct BlockSync<N: Network> {
    /// The ledger.
    ledger: Arc<dyn LedgerService<N>>,
    /// The map of peer IP to their block locators.
    /// The block locators are consistent with the ledger and every other peer's block locators.
    locators: RwLock<HashMap<SocketAddr, BlockLocators<N>>>,
    /// The map of peer-to-peer to their common ancestor.
    /// This map is used to determine which peers to request blocks from.
    common_ancestors: RwLock<IndexMap<PeerPair, u32>>,
    /// The map of block height to the expected block hash and peer IPs.
    /// Each entry is removed when its corresponding entry in the responses map is removed.
    requests: RwLock<BTreeMap<u32, SyncRequest<N>>>,
    /// The map of block height to the received blocks.
    /// Removing an entry from this map must remove the corresponding entry from the requests map.
    responses: RwLock<BTreeMap<u32, Block<N>>>,
    /// The map of block height to the timestamp of the last time the block was requested.
    /// This map is used to determine which requests to remove if they have been pending for too long.
    request_timestamps: RwLock<BTreeMap<u32, Instant>>,
    /// The boolean indicator of whether the node is synced up to the latest block (within the given tolerance).
    is_block_synced: AtomicBool,
    /// The number of blocks the peer is behind the greatest peer height.
    num_blocks_behind: AtomicU32,
    /// The lock to guarantee advance_with_sync_blocks() is called only once at a time.
    advance_with_sync_blocks_lock: Mutex<()>,
}

impl<N: Network> BlockSync<N> {
    /// Initializes a new block sync module.
    pub fn new(ledger: Arc<dyn LedgerService<N>>) -> Self {
        Self {
            ledger,
            locators: Default::default(),
            common_ancestors: Default::default(),
            requests: Default::default(),
            responses: Default::default(),
            request_timestamps: Default::default(),
            is_block_synced: Default::default(),
            num_blocks_behind: Default::default(),
            advance_with_sync_blocks_lock: Default::default(),
        }
    }

    /// Returns `true` if the node is synced up to the latest block (within the given tolerance).
    #[inline]
    pub fn is_block_synced(&self) -> bool {
        self.is_block_synced.load(Ordering::SeqCst)
    }

    /// Returns the number of blocks the node is behind the greatest peer height.
    #[inline]
    pub fn num_blocks_behind(&self) -> u32 {
        self.num_blocks_behind.load(Ordering::SeqCst)
    }
}

// Helper functions needed for testing
#[cfg(test)]
impl<N: Network> BlockSync<N> {
    /// Returns the latest block height of the given peer IP.
    fn get_peer_height(&self, peer_ip: &SocketAddr) -> Option<u32> {
        self.locators.read().get(peer_ip).map(|locators| locators.latest_locator_height())
    }

    /// Returns the common ancestor for the given peer pair, if it exists.
    fn get_common_ancestor(&self, peer_a: SocketAddr, peer_b: SocketAddr) -> Option<u32> {
        self.common_ancestors.read().get(&PeerPair(peer_a, peer_b)).copied()
    }

    /// Returns the block request for the given height, if it exists.
    fn get_block_request(&self, height: u32) -> Option<SyncRequest<N>> {
        self.requests.read().get(&height).cloned()
    }

    /// Returns the timestamp of the last time the block was requested, if it exists.
    fn get_block_request_timestamp(&self, height: u32) -> Option<Instant> {
        self.request_timestamps.read().get(&height).copied()
    }
}

impl<N: Network> BlockSync<N> {
    /// Returns the block locators.
    #[inline]
    pub fn get_block_locators(&self) -> Result<BlockLocators<N>> {
        // Retrieve the latest block height.
        let latest_height = self.ledger.latest_block_height();

        // Initialize the recents map.
        // TODO: generalize this for RECENT_INTERVAL > 1, or remove this comment if we hardwire that to 1
        let mut recents = IndexMap::with_capacity(NUM_RECENT_BLOCKS);
        // Retrieve the recent block hashes.
        for height in latest_height.saturating_sub((NUM_RECENT_BLOCKS - 1) as u32)..=latest_height {
            recents.insert(height, self.ledger.get_block_hash(height)?);
        }

        // Initialize the checkpoints map.
        let mut checkpoints = IndexMap::with_capacity((latest_height / CHECKPOINT_INTERVAL + 1).try_into()?);
        // Retrieve the checkpoint block hashes.
        for height in (0..=latest_height).step_by(CHECKPOINT_INTERVAL as usize) {
            checkpoints.insert(height, self.ledger.get_block_hash(height)?);
        }

        // Construct the block locators.
        BlockLocators::new(recents, checkpoints)
    }

    /// Returns true if there are pending responses to block requests that need to be processed.
    pub fn has_pending_responses(&self) -> bool {
        !self.responses.read().is_empty()
    }

    /// Send a batch of block requests.
    pub async fn send_block_requests<C: CommunicationService>(
        &self,
        communication: &C,
        sync_peers: &IndexMap<SocketAddr, BlockLocators<N>>,
        requests: &[(u32, PrepareSyncRequest<N>)],
    ) -> bool {
        let (start_height, max_num_sync_ips) = match requests.first() {
            Some((height, (_, _, max_num_sync_ips))) => (*height, *max_num_sync_ips),
            None => {
                warn!("Block sync failed - no block requests");
                return false;
            }
        };

        // Use a randomly sampled subset of the sync IPs.
        let sync_ips: IndexSet<_> =
            sync_peers.keys().copied().choose_multiple(&mut rand::thread_rng(), max_num_sync_ips).into_iter().collect();

        // Calculate the end height.
        let end_height = start_height.saturating_add(requests.len() as u32);

        // Insert the chunk of block requests.
        for (height, (hash, previous_hash, _)) in requests.iter() {
            // Insert the block request into the sync pool using the sync IPs from the last block request in the chunk.
            if let Err(error) = self.insert_block_request(*height, (*hash, *previous_hash, sync_ips.clone())) {
                warn!("Block sync failed - {error}");
                return false;
            }
        }

        /* Send the block request to the peers */

        // Construct the message.
        let message = C::prepare_block_request(start_height, end_height);
        // Send the message to the peers.
        for sync_ip in sync_ips {
            let sender = communication.send(sync_ip, message.clone()).await;
            // If the send fails for any peer, remove the block request from the sync pool.
            if sender.is_none() {
                warn!("Failed to send block request to peer '{sync_ip}'");
                // Remove the entire block request from the sync pool.
                for height in start_height..end_height {
                    self.remove_block_request(height);
                }
                // Break out of the loop.
                return false;
            }
        }
        true
    }

    /// Inserts a new block response from the given peer IP.
    ///
    /// Returns an error if the block was malformed, or we already received a different block for this height.
    /// Note, that this only queues the response. After this, you most likely want to call `Self::try_advancing_block_synchronization`.
    #[inline]
    pub fn insert_block_responses(&self, peer_ip: SocketAddr, blocks: Vec<Block<N>>) -> Result<()> {
        // Insert the candidate blocks into the sync pool.
        for block in blocks {
            if let Err(error) = self.insert_block_response(peer_ip, block) {
                bail!("{error}");
            }
        }
        Ok(())
    }

    /// Returns the next block for the given `next_height` if the request is complete,
    /// or `None` otherwise. This does not remove the block from the `responses` map.
    ///
    /// Postcondition: If this function returns `Some`, then `self.responses` has `next_height` as a key.
    #[inline]
    pub fn peek_next_block(&self, next_height: u32) -> Option<Block<N>> {
        // Acquire the requests write lock.
        // Note: This lock must be held across the entire scope, due to asynchronous block responses
        // from multiple peers that may be received concurrently.
        let requests = self.requests.read();

        // Determine if the request is complete:
        // either there is no request for `next_height`, or the request has no peer socket addresses left.
        let is_request_complete =
            requests.get(&next_height).map(|(_, _, peer_ips)| peer_ips.is_empty()).unwrap_or(true);

        // If the request is complete, return the block from the responses, if there is one.
        if is_request_complete { self.responses.read().get(&next_height).cloned() } else { None }
    }

    /// Attempts to advance synchronization by processing completed block responses.
    ///
    /// Validators will not call this function, but instead execute `snarkos_node_bft::Sync::try_advancing_block_synchronization`
    /// which also updates the BFT state.
    #[inline]
    pub fn try_advancing_block_synchronization(&self) {
        // Acquire the lock to ensure this function is called only once at a time.
        // If the lock is already acquired, return early.
        let Some(_lock) = self.advance_with_sync_blocks_lock.try_lock() else {
            trace!("Skipping attempt to advance block synchronziation as it is already in progress");
            return;
        };

        // Start with the current height.
        let mut current_height = self.ledger.latest_block_height();
        trace!("Try advancing with block responses (at block {current_height})");

        while let Some(block) = self.peek_next_block(current_height + 1) {
            // Ensure the block height matches.
            if block.height() != current_height + 1 {
                warn!("Block height mismatch: expected {}, found {}", current_height + 1, block.height());
                break;
            }

            // Try to check the next block and advance to it.
            let advanced = match self.ledger.check_next_block(&block) {
                Ok(_) => match self.ledger.advance_to_next_block(&block) {
                    Ok(_) => true,
                    Err(err) => {
                        warn!(
                            "Failed to advance to next block (height: {}, hash: '{}'): {err}",
                            block.height(),
                            block.hash()
                        );
                        false
                    }
                },
                Err(err) => {
                    warn!("The next block (height: {}, hash: '{}') is invalid - {err}", block.height(), block.hash());
                    false
                }
            };

            // Remove the block response.
            self.remove_block_response(current_height + 1);

            // If advancing failed, exit the loop.
            if !advanced {
                break;
            }
            // Update the latest height.
            current_height = self.ledger.latest_block_height();
        }
    }
}

impl<N: Network> BlockSync<N> {
    /// Returns the sync peers with their latest heights, and their minimum common ancestor, if the node can sync.
    /// This function returns peers that are consistent with each other, and have a block height
    /// that is greater than the ledger height of this node.
    pub fn find_sync_peers(&self) -> Option<(IndexMap<SocketAddr, u32>, u32)> {
        self.find_sync_peers_at_height(self.ledger.latest_block_height())
    }

    /// Same as `Self::find_sync_peers`, but allows specifiying a custom height
    /// (must be greater than the ledger height).
    pub fn find_sync_peers_at_height(&self, current_height: u32) -> Option<(IndexMap<SocketAddr, u32>, u32)> {
        if let Some((sync_peers, min_common_ancestor)) = self.find_sync_peers_inner(current_height) {
            // Map the locators into the latest height.
            let sync_peers =
                sync_peers.into_iter().map(|(ip, locators)| (ip, locators.latest_locator_height())).collect();
            // Return the sync peers and their minimum common ancestor.
            Some((sync_peers, min_common_ancestor))
        } else {
            None
        }
    }

    /// Updates the block locators and common ancestors for the given peer IP.
    ///
    /// This function does not need to check that the block locators are well-formed,
    /// because that is already done in [`BlockLocators::new()`], as noted in [`BlockLocators`].
    ///
    /// This function does **not** check
    /// that the block locators are consistent with the peer's previous block locators or other peers' block locators.
    pub fn update_peer_locators(&self, peer_ip: SocketAddr, locators: BlockLocators<N>) -> Result<()> {
        // If the locators match the existing locators for the peer, return early.
        if self.locators.read().get(&peer_ip) == Some(&locators) {
            return Ok(());
        }

        // Update the locators entry for the given peer IP.
        self.locators.write().insert(peer_ip, locators.clone());

        // Compute the common ancestor with this node.
        // Attention: Please do not optimize this loop, as it performs fork-detection. In addition,
        // by iterating upwards, it also early-terminates malicious block locators at the *first* point
        // of bifurcation in their ledger history, which is a critical safety guarantee provided here.
        let mut ancestor = 0;
        for (height, hash) in locators.clone().into_iter() {
            if let Ok(ledger_hash) = self.ledger.get_block_hash(height) {
                match ledger_hash == hash {
                    true => ancestor = height,
                    false => break, // fork
                }
            }
        }
        // Update the common ancestor entry for this node.
        self.common_ancestors.write().insert(PeerPair(DUMMY_SELF_IP, peer_ip), ancestor);

        // Compute the common ancestor with every other peer.
        let mut common_ancestors = self.common_ancestors.write();
        for (other_ip, other_locators) in self.locators.read().iter() {
            // Skip if the other peer is the given peer.
            if other_ip == &peer_ip {
                continue;
            }
            // Compute the common ancestor with the other peer.
            let mut ancestor = 0;
            for (height, hash) in other_locators.clone().into_iter() {
                if let Some(expected_hash) = locators.get_hash(height) {
                    match expected_hash == hash {
                        true => ancestor = height,
                        false => break, // fork
                    }
                }
            }
            common_ancestors.insert(PeerPair(peer_ip, *other_ip), ancestor);
        }

        Ok(())
    }

    /// TODO (howardwu): Remove the `common_ancestor` entry. But check that this is safe
    ///  (that we don't rely upon it for safety when we re-connect with the same peer).
    /// Removes the peer from the sync pool, if they exist.
    pub fn remove_peer(&self, peer_ip: &SocketAddr) {
        // Remove the locators entry for the given peer IP.
        self.locators.write().remove(peer_ip);
        // Remove all block requests to the peer.
        self.remove_block_requests_to_peer(peer_ip);
    }
}

// Helper type for prepare_block_requests
type BlockRequestBatch<N> = (Vec<(u32, PrepareSyncRequest<N>)>, IndexMap<SocketAddr, BlockLocators<N>>);

impl<N: Network> BlockSync<N> {
    /// Returns a list of block requests and the sync peers, if the node needs to sync.
    ///
    /// You usually want to call `remove_timed_out_block_requests` before invoking this function.
    ///
    /// `current_height` should either be the ledger height, or the height of the pending blocks (for validators).
    pub fn prepare_block_requests(&self) -> BlockRequestBatch<N> {
        self.prepare_block_requests_at_height(self.ledger.latest_block_height())
    }

    /// Returns a list of block requests and the sync peers, if the node needs to sync.
    ///
    /// You usually want to call `remove_timed_out_block_requests` before invoking this function.
    ///
    /// `current_height` should either be the ledger height, or the height of the pending blocks (for validators).
    pub fn prepare_block_requests_at_height(&self, current_height: u32) -> BlockRequestBatch<N> {
        // Prepare the block requests.
        if let Some((sync_peers, min_common_ancestor)) = self.find_sync_peers_inner(current_height) {
            // Retrieve the highest block height.
            let greatest_peer_height = sync_peers.values().map(|l| l.latest_locator_height()).max().unwrap_or(0);
            // Update the state of `is_block_synced` for the sync module.
            self.update_is_block_synced(greatest_peer_height, current_height, MAX_BLOCKS_BEHIND);
            // Return the list of block requests.
            (self.construct_requests(&sync_peers, min_common_ancestor), sync_peers)
        } else {
            // Update `is_block_synced` if there are no pending requests or responses.
            if self.requests.read().is_empty() && self.responses.read().is_empty() {
                trace!("All requests have been processed. Will set block synced to true.");
                // Update the state of `is_block_synced` for the sync module.
                self.update_is_block_synced(0, current_height, MAX_BLOCKS_BEHIND);
            } else {
                trace!("No new blocks can be requests, but there are still outstanding requests.");
            }

            // Return an empty list of block requests.
            (Default::default(), Default::default())
        }
    }

    /// Updates the state of `is_block_synced` for the sync module.
    fn update_is_block_synced(&self, greatest_peer_height: u32, current_height: u32, max_blocks_behind: u32) {
        // Retrieve the latest block height.
        let ledger_height = self.ledger.latest_block_height();
        trace!(
            "Updating is_block_synced: greatest_peer_height = {greatest_peer_height}, ledger_height = {ledger_height},
            current_height = {current_height}"
        );
        // Compute the number of blocks that we are behind by.
        let num_blocks_behind = greatest_peer_height.saturating_sub(current_height);
        // Determine if the primary is synced.
        let is_synced = num_blocks_behind <= max_blocks_behind;
        // Update the num blocks behind.
        self.num_blocks_behind.store(num_blocks_behind, Ordering::SeqCst);
        // Update the sync status.
        self.is_block_synced.store(is_synced, Ordering::SeqCst);
        // Update the `IS_SYNCED` metric.
        #[cfg(feature = "metrics")]
        metrics::gauge(metrics::bft::IS_SYNCED, is_synced);
    }

    /// Inserts a block request for the given height.
    fn insert_block_request(&self, height: u32, (hash, previous_hash, sync_ips): SyncRequest<N>) -> Result<()> {
        // Ensure the block request does not already exist.
        self.check_block_request(height)?;
        // Ensure the sync IPs are not empty.
        ensure!(!sync_ips.is_empty(), "Cannot insert a block request with no sync IPs");
        // Insert the block request.
        self.requests.write().insert(height, (hash, previous_hash, sync_ips));
        // Insert the request timestamp.
        self.request_timestamps.write().insert(height, Instant::now());
        Ok(())
    }

    /// Inserts the given block response, after checking that the request exists and the response is well-formed.
    /// On success, this function removes the peer IP from the requests map.
    /// On failure, this function removes all block requests from the given peer IP.
    fn insert_block_response(&self, peer_ip: SocketAddr, block: Block<N>) -> Result<()> {
        // Retrieve the block height.
        let height = block.height();

        // Ensure the block (response) from the peer is well-formed. On failure, remove all block requests to the peer.
        if let Err(error) = self.check_block_response(&peer_ip, &block) {
            // Remove all block requests to the peer.
            self.remove_block_requests_to_peer(&peer_ip);
            return Err(error);
        }

        // Remove the peer IP from the request entry.
        // This `if` never fails, because of the postcondition of `check_block_response` (called above).
        if let Some((_, _, sync_ips)) = self.requests.write().get_mut(&height) {
            sync_ips.swap_remove(&peer_ip);
        }

        // Acquire the write lock on the responses map.
        let mut responses = self.responses.write();
        // Insert the candidate block into the responses map.
        if let Some(existing_block) = responses.insert(height, block.clone()) {
            // If the candidate block was already present, ensure it is the same block.
            if block != existing_block {
                // Remove the candidate block.
                responses.remove(&height);
                // Drop the write lock on the responses map.
                drop(responses);
                // Remove all block requests to the peer.
                self.remove_block_requests_to_peer(&peer_ip);
                bail!("Candidate block {height} from '{peer_ip}' is malformed");
            }
        }

        Ok(())
    }

    /// Checks that a block request for the given height does not already exist.
    fn check_block_request(&self, height: u32) -> Result<()> {
        // Ensure the block height is not already in the ledger.
        if self.ledger.contains_block_height(height) {
            bail!("Failed to add block request, as block {height} exists in the ledger");
        }
        // Ensure the block height is not already requested.
        if self.requests.read().contains_key(&height) {
            bail!("Failed to add block request, as block {height} exists in the requests map");
        }
        // Ensure the block height is not already responded.
        if self.responses.read().contains_key(&height) {
            bail!("Failed to add block request, as block {height} exists in the responses map");
        }
        // Ensure the block height is not already requested.
        // TODO: Because of the invariant that `requests` and `request_timestamps` have the same keys
        //  (see `BlockSync` doc), the following check is redundant.
        if self.request_timestamps.read().contains_key(&height) {
            bail!("Failed to add block request, as block {height} exists in the timestamps map");
        }
        Ok(())
    }

    /// Checks the given block (response) from a peer against the expected block hash and previous block hash.
    ///
    /// Postcondition: If this function returns `Ok`, then `self.requests` has `height` as a key.
    fn check_block_response(&self, peer_ip: &SocketAddr, block: &Block<N>) -> Result<()> {
        // Retrieve the block height.
        let height = block.height();

        // Retrieve the request entry for the candidate block.
        if let Some((expected_hash, expected_previous_hash, sync_ips)) = self.requests.read().get(&height) {
            // Ensure the candidate block hash matches the expected hash.
            if let Some(expected_hash) = expected_hash {
                if block.hash() != *expected_hash {
                    bail!("The block hash for candidate block {height} from '{peer_ip}' is incorrect")
                }
            }
            // Ensure the previous block hash matches if it exists.
            if let Some(expected_previous_hash) = expected_previous_hash {
                if block.previous_hash() != *expected_previous_hash {
                    bail!("The previous block hash in candidate block {height} from '{peer_ip}' is incorrect")
                }
            }
            // Ensure the sync pool requested this block from the given peer.
            if !sync_ips.contains(peer_ip) {
                bail!("The sync pool did not request block {height} from '{peer_ip}'")
            }
            Ok(())
        } else if self.ledger.contains_block_height(height) {
            bail!("The sync request was removed because we already advanced")
        } else {
            bail!("The sync pool did not request block {height}")
        }
    }

    /// Removes the entire block request for the given height, if it exists.
    fn remove_block_request(&self, height: u32) {
        // Remove the request entry for the given height.
        self.requests.write().remove(&height);
        // Remove the response entry for the given height.
        self.responses.write().remove(&height);
        // Remove the request timestamp entry for the given height.
        self.request_timestamps.write().remove(&height);
    }

<<<<<<< HEAD
    /// Removes the block request and response for the given height
    /// This may only be called after `peek_next_block`, which checked if the request for the given height was complete.
=======
    /// Removes the block response for the given height.
    ///
    /// Precondition: This may only be called after `peek_next_block` has returned `Some`,
    /// which has checked if the request for the given height is complete
    /// and there is a block with the given `height` in the `responses` map.
>>>>>>> 3d1348da
    pub fn remove_block_response(&self, height: u32) {
        // Acquire the requests write lock.
        // Note: This lock must be held across the entire scope, due to asynchronous block responses
        // from multiple peers that may be received concurrently.
        let mut requests = self.requests.write();
        // Remove the request entry for the given height.
        requests.remove(&height);
        // Remove the request timestamp entry for the given height.
        if let Some(request_time) = self.request_timestamps.write().remove(&height) {
            trace!("Block request for height {height} was completed in {}ms", request_time.elapsed().as_millis());
        }
        // Remove the response entry for the given height.
        self.responses.write().remove(&height);
    }

    /// Removes all block requests for the given peer IP.
    ///
    /// This is used when disconnecting from a peer or when a peer sends invalid block responses.
    fn remove_block_requests_to_peer(&self, peer_ip: &SocketAddr) {
        trace!("Block sync is removing all block requests to peer {peer_ip}...");
        // Acquire the write lock on the requests map.
        let mut requests = self.requests.write();
        // Acquire the read lock on the responses map.
        let responses = self.responses.read();

        // Remove the peer IP from the requests map. If any request entry is now empty,
        // and its corresponding response entry is also empty, then remove that request entry altogether.
        requests.retain(|height, (_, _, peer_ips)| {
            peer_ips.swap_remove(peer_ip);

            let retain = !peer_ips.is_empty() || responses.get(height).is_some();
            if !retain {
                trace!("Removed block request timestamp for {peer_ip} at height {height}");
                self.request_timestamps.write().remove(height);
            }
            retain
        });
    }

    /// Removes block requests that have timed out, i.e, requests we sent that did not receive a response in time.
    ///
    /// This removes the corresponding block responses and returns the set of peers/addresses that timed out.
    pub fn remove_timed_out_block_requests(&self) -> HashSet<SocketAddr> {
        // Acquire the write lock on the requests map.
        let mut requests = self.requests.write();
        // Acquire the write lock on the responses map.
        let mut responses = self.responses.write();
        // Acquire the write lock on the request timestamps map.
        let mut request_timestamps = self.request_timestamps.write();
        //  Acquire the write lock on the locators map.
        let mut locators = self.locators.write();

        // Retrieve the current time.
        let now = Instant::now();

        // Retrieve the current block height
        let current_height = self.ledger.latest_block_height();

        // Track the number of timed out block requests (only used to print a log message).
        let mut num_timed_out_block_requests = 0;

        // Track which peers should be banned due to unresponsiveness.
        let mut peers_to_ban: HashSet<SocketAddr> = HashSet::new();

        // Remove timed out block requests.
        request_timestamps.retain(|height, timestamp| {
            let is_obsolete = *height <= current_height;
            // Determine if the duration since the request timestamp has exceeded the request timeout.
            let is_time_passed = now.duration_since(*timestamp).as_secs() > BLOCK_REQUEST_TIMEOUT_IN_SECS;
            // Determine if the request is incomplete.
            let is_request_incomplete =
                !requests.get(height).map(|(_, _, peer_ips)| peer_ips.is_empty()).unwrap_or(true);
            // Determine if the request has timed out.
            let is_timeout = is_time_passed && is_request_incomplete;

            // If the request has timed out, or is obsolete, then remove it.
            if is_timeout || is_obsolete {
                trace!("Block request {height} has timed out: is_time_passed = {is_time_passed}, is_request_incomplete = {is_request_incomplete}, is_obsolete = {is_obsolete}");

                if let Some((_, _, peer_ips)) = requests.get(height) { peer_ips.iter().for_each(|peer_ip| {
                        debug!("Removing peer {peer_ip} from block request {height}");
                        // Remove the locators entry for the given peer IP.
                        locators.remove(peer_ip);
                        if is_timeout {
                            peers_to_ban.insert(*peer_ip);
                        }
                    });
                }

                // Remove the request entry for the given height.
                requests.remove(height);
                // Remove the response entry for the given height.
                responses.remove(height);
            }

            if is_timeout {
                // Increment the number of timed out block requests.
                num_timed_out_block_requests += 1;
            }

            // Retain if this is not a timeout and is not obsolete.
            !is_timeout && !is_obsolete
        });

        if num_timed_out_block_requests > 0 {
            debug!("{num_timed_out_block_requests} block requests timed out");
        }

        peers_to_ban
    }

    /// Returns the sync peers and their minimum common ancestor, if the node needs to sync.
    fn find_sync_peers_inner(&self, current_height: u32) -> Option<(IndexMap<SocketAddr, BlockLocators<N>>, u32)> {
        // Retrieve the latest ledger height.
        let latest_ledger_height = self.ledger.latest_block_height();

        // Pick a set of peers above the latest ledger height, and include their locators.
        // This will sort the peers by locator height in descending order.
        let candidate_locators: IndexMap<_, _> = self
            .locators
            .read()
            .iter()
            .filter(|(_, locators)| locators.latest_locator_height() > current_height)
            .sorted_by(|(_, a), (_, b)| b.latest_locator_height().cmp(&a.latest_locator_height()))
            .take(NUM_SYNC_CANDIDATE_PEERS)
            .map(|(peer_ip, locators)| (*peer_ip, locators.clone()))
            .collect();

        // Case 0: If there are no candidate peers, return `None`.
        if candidate_locators.is_empty() {
            return None;
        }

        // TODO (howardwu): Change this to the highest cumulative weight for Phase 3.
        // Case 1: If all of the candidate peers share a common ancestor below the latest ledger height,
        // then pick the peer with the highest height, and find peers (up to extra redundancy) with
        // a common ancestor above the block request range. Set the end height to their common ancestor.

        // Determine the threshold number of peers to sync from.
        let threshold_to_request = candidate_locators.len().min(REDUNDANCY_FACTOR);

        // Breaks the loop when the first threshold number of peers are found, biasing for the peer with the highest height
        // and a cohort of peers who share a common ancestor above this node's latest ledger height.
        for (idx, (peer_ip, peer_locators)) in candidate_locators.iter().enumerate() {
            // The height of the common ancestor shared by all selected peers.
            let mut min_common_ancestor = peer_locators.latest_locator_height();

            // The peers we will synchronize from.
            // As the previous iteration did not succeed, restart with the next candidate peers.
            let mut sync_peers = vec![(*peer_ip, peer_locators.clone())];

            // Try adding other peers consistent with this one to the sync peer set.
            for (other_ip, other_locators) in candidate_locators.iter().skip(idx + 1) {
                // Check if these two peers have a common ancestor above the latest ledger height.
                if let Some(common_ancestor) = self.common_ancestors.read().get(&PeerPair(*peer_ip, *other_ip)) {
                    // If so, then check that their block locators are consistent.
                    if *common_ancestor > latest_ledger_height && peer_locators.is_consistent_with(other_locators) {
                        // If their common ancestor is less than the minimum common ancestor, then update it.
                        min_common_ancestor = min_common_ancestor.min(*common_ancestor);

                        // Add the other peer to the list of sync peers.
                        sync_peers.push((*other_ip, other_locators.clone()));
                    }
                }
            }

            // If we have enough sync peers above the latest ledger height, finish and return them.
            if min_common_ancestor > latest_ledger_height && sync_peers.len() >= threshold_to_request {
                // Shuffle the sync peers prior to returning. This ensures the rest of the stack
                // does not rely on the order of the sync peers, and that the sync peers are not biased.
                sync_peers.shuffle(&mut rand::thread_rng());

                // Collect into an IndexMap and return.
                return Some((sync_peers.into_iter().collect(), min_common_ancestor));
            }
        }

        // If there is not enough peers with a minimum common ancestor above the latest ledger height, return None.
        None
    }

    /// Given the sync peers and their minimum common ancestor, return a list of block requests.
    fn construct_requests(
        &self,
        sync_peers: &IndexMap<SocketAddr, BlockLocators<N>>,
        min_common_ancestor: u32,
    ) -> Vec<(u32, PrepareSyncRequest<N>)> {
        // Retrieve the latest ledger height.
        let latest_ledger_height = self.ledger.latest_block_height();

        // If the minimum common ancestor is at or below the latest ledger height, then return early.
        if min_common_ancestor <= latest_ledger_height {
            return Default::default();
        }

        // Compute the start height for the block request.
        let start_height = latest_ledger_height + 1;
        // Compute the end height for the block request.
        let max_blocks_to_request = MAX_BLOCK_REQUESTS as u32 * DataBlocks::<N>::MAXIMUM_NUMBER_OF_BLOCKS as u32;
        let end_height = (min_common_ancestor + 1).min(start_height + max_blocks_to_request);

        // Construct the block hashes to request.
        let mut request_hashes = IndexMap::with_capacity((start_height..end_height).len());
        // Track the largest number of sync IPs required for any block request in the sequence of requests.
        let mut max_num_sync_ips = 1;

        for height in start_height..end_height {
            // Ensure the current height is not in the ledger or already requested.
            if self.check_block_request(height).is_err() {
                // If the sequence of block requests is interrupted, then return early.
                // Otherwise, continue until the first start height that is new.
                match request_hashes.is_empty() {
                    true => continue,
                    false => break,
                }
            }

            // Construct the block request.
            let (hash, previous_hash, num_sync_ips, is_honest) = construct_request(height, sync_peers);

            // Handle the dishonest case.
            if !is_honest {
                // TODO (howardwu): Consider performing an integrity check on peers (to disconnect).
                warn!("Detected dishonest peer(s) when preparing block request");
                // If there are not enough peers in the dishonest case, then return early.
                if sync_peers.len() < num_sync_ips {
                    break;
                }
            }

            // Update the maximum number of sync IPs.
            max_num_sync_ips = max_num_sync_ips.max(num_sync_ips);

            // Append the request.
            request_hashes.insert(height, (hash, previous_hash));
        }

        // Construct the requests with the same sync ips.
        request_hashes
            .into_iter()
            .map(|(height, (hash, previous_hash))| (height, (hash, previous_hash, max_num_sync_ips)))
            .collect()
    }
}

/// If any peer is detected to be dishonest in this function, it will not set the hash or previous hash,
/// in order to allow the caller to determine what to do.
fn construct_request<N: Network>(
    height: u32,
    sync_peers: &IndexMap<SocketAddr, BlockLocators<N>>,
) -> (Option<N::BlockHash>, Option<N::BlockHash>, usize, bool) {
    let mut hash = None;
    let mut hash_redundancy: usize = 0;
    let mut previous_hash = None;
    let mut is_honest = true;

    for peer_locators in sync_peers.values() {
        if let Some(candidate_hash) = peer_locators.get_hash(height) {
            match hash {
                // Increment the redundancy count if the hash matches.
                Some(hash) if hash == candidate_hash => hash_redundancy += 1,
                // Some peer is dishonest.
                Some(_) => {
                    hash = None;
                    hash_redundancy = 0;
                    previous_hash = None;
                    is_honest = false;
                    break;
                }
                // Set the hash if it is not set.
                None => {
                    hash = Some(candidate_hash);
                    hash_redundancy = 1;
                }
            }
        }
        if let Some(candidate_previous_hash) = peer_locators.get_hash(height.saturating_sub(1)) {
            match previous_hash {
                // Increment the redundancy count if the previous hash matches.
                Some(previous_hash) if previous_hash == candidate_previous_hash => (),
                // Some peer is dishonest.
                Some(_) => {
                    hash = None;
                    hash_redundancy = 0;
                    previous_hash = None;
                    is_honest = false;
                    break;
                }
                // Set the previous hash if it is not set.
                None => previous_hash = Some(candidate_previous_hash),
            }
        }
    }

    // Note that we intentionally do not just pick the peers that have the hash we have chosen,
    // to give stronger confidence that we are syncing during times when the network is consistent/stable.
    let num_sync_ips = {
        // Extra redundant peers - as the block hash was dishonest.
        if !is_honest {
            // Choose up to the extra redundancy factor in sync peers.
            EXTRA_REDUNDANCY_FACTOR
        }
        // No redundant peers - as we have redundancy on the block hash.
        else if hash.is_some() && hash_redundancy >= REDUNDANCY_FACTOR {
            // Choose one sync peer.
            1
        }
        // Redundant peers - as we do not have redundancy on the block hash.
        else {
            // Choose up to the redundancy factor in sync peers.
            REDUNDANCY_FACTOR
        }
    };

    (hash, previous_hash, num_sync_ips, is_honest)
}

#[cfg(test)]
mod tests {
    use super::*;
    use crate::locators::{
        CHECKPOINT_INTERVAL,
        NUM_RECENT_BLOCKS,
        test_helpers::{sample_block_locators, sample_block_locators_with_fork},
    };

    use snarkos_node_bft_ledger_service::MockLedgerService;
    use snarkvm::{
        ledger::committee::Committee,
        prelude::{Field, TestRng},
    };

    use indexmap::{IndexSet, indexset};
    use rand::Rng;
    use std::net::{IpAddr, Ipv4Addr};

    type CurrentNetwork = snarkvm::prelude::MainnetV0;

    /// Returns the peer IP for the sync pool.
    fn sample_peer_ip(id: u16) -> SocketAddr {
        assert_ne!(id, 0, "The peer ID must not be 0 (reserved for local IP in testing)");
        SocketAddr::new(IpAddr::V4(Ipv4Addr::new(127, 0, 0, 1)), id)
    }

    /// Returns a sample committee.
    fn sample_committee() -> Committee<CurrentNetwork> {
        let rng = &mut TestRng::default();
        snarkvm::ledger::committee::test_helpers::sample_committee(rng)
    }

    /// Returns the ledger service, initialized to the given height.
    fn sample_ledger_service(height: u32) -> MockLedgerService<CurrentNetwork> {
        MockLedgerService::new_at_height(sample_committee(), height)
    }

    /// Returns the sync pool, with the ledger initialized to the given height.
    fn sample_sync_at_height(height: u32) -> BlockSync<CurrentNetwork> {
        BlockSync::<CurrentNetwork>::new(Arc::new(sample_ledger_service(height)))
    }

    /// Returns a duplicate (deep copy) of the sync pool with a different ledger height.
    fn duplicate_sync_at_new_height(sync: &BlockSync<CurrentNetwork>, height: u32) -> BlockSync<CurrentNetwork> {
        BlockSync::<CurrentNetwork> {
            ledger: Arc::new(sample_ledger_service(height)),
            locators: RwLock::new(sync.locators.read().clone()),
            common_ancestors: RwLock::new(sync.common_ancestors.read().clone()),
            requests: RwLock::new(sync.requests.read().clone()),
            responses: RwLock::new(sync.responses.read().clone()),
            request_timestamps: RwLock::new(sync.request_timestamps.read().clone()),
            is_block_synced: AtomicBool::new(sync.is_block_synced.load(Ordering::SeqCst)),
            num_blocks_behind: AtomicU32::new(sync.num_blocks_behind.load(Ordering::SeqCst)),
            advance_with_sync_blocks_lock: Default::default(),
        }
    }

    /// Checks that the sync pool (starting at genesis) returns the correct requests.
    fn check_prepare_block_requests(
        sync: BlockSync<CurrentNetwork>,
        min_common_ancestor: u32,
        peers: IndexSet<SocketAddr>,
    ) {
        let rng = &mut TestRng::default();

        // Check test assumptions are met.
        assert_eq!(sync.ledger.latest_block_height(), 0, "This test assumes the sync pool is at genesis");

        // Determine the number of peers within range of this sync pool.
        let num_peers_within_recent_range_of_ledger = {
            // If no peers are within range, then set to 0.
            if min_common_ancestor >= NUM_RECENT_BLOCKS as u32 {
                0
            }
            // Otherwise, manually check the number of peers within range.
            else {
                peers.iter().filter(|peer_ip| sync.get_peer_height(peer_ip).unwrap() < NUM_RECENT_BLOCKS as u32).count()
            }
        };

        // Prepare the block requests.
        let (requests, sync_peers) = sync.prepare_block_requests();

        // If there are no peers, then there should be no requests.
        if peers.is_empty() {
            assert!(requests.is_empty());
            return;
        }

        // Otherwise, there should be requests.
        let expected_num_requests = core::cmp::min(min_common_ancestor as usize, MAX_BLOCK_REQUESTS);
        assert_eq!(requests.len(), expected_num_requests);

        for (idx, (height, (hash, previous_hash, num_sync_ips))) in requests.into_iter().enumerate() {
            // Construct the sync IPs.
            let sync_ips: IndexSet<_> =
                sync_peers.keys().choose_multiple(rng, num_sync_ips).into_iter().copied().collect();
            assert_eq!(height, 1 + idx as u32);
            assert_eq!(hash, Some((Field::<CurrentNetwork>::from_u32(height)).into()));
            assert_eq!(previous_hash, Some((Field::<CurrentNetwork>::from_u32(height - 1)).into()));

            if num_peers_within_recent_range_of_ledger >= REDUNDANCY_FACTOR {
                assert_eq!(sync_ips.len(), 1);
            } else {
                assert_eq!(sync_ips.len(), num_peers_within_recent_range_of_ledger);
                assert_eq!(sync_ips, peers);
            }
        }
    }

    /// Tests that height and hash values are set correctly using many different maximum block heights.
    #[test]
    fn test_get_block_height_and_hash() {
        for height in 0..100_002u32 {
            let sync = sample_sync_at_height(height);

            // Check that the latest blokc height is the maximum height.
            assert_eq!(sync.ledger.latest_block_height(), height);

            // Check the hash to height mapping
            assert_eq!(sync.ledger.get_block_height(&(Field::<CurrentNetwork>::from_u32(0)).into()).unwrap(), 0);
            assert_eq!(
                sync.ledger.get_block_height(&(Field::<CurrentNetwork>::from_u32(height)).into()).unwrap(),
                height
            );

            // Check the height to hash mapping
            assert_eq!(sync.ledger.get_block_hash(0).unwrap(), (Field::<CurrentNetwork>::from_u32(0)).into());
            assert_eq!(sync.ledger.get_block_hash(height).unwrap(), (Field::<CurrentNetwork>::from_u32(height)).into());
        }
    }

    #[test]
    fn test_prepare_block_requests() {
        for num_peers in 0..111 {
            println!("Testing with {num_peers} peers");

            let sync = sample_sync_at_height(0);

            let mut peers = indexset![];

            for peer_id in 1..=num_peers {
                // Add a peer.
                sync.update_peer_locators(sample_peer_ip(peer_id), sample_block_locators(10)).unwrap();
                // Add the peer to the set of peers.
                peers.insert(sample_peer_ip(peer_id));
            }

            // If all peers are ahead, then requests should be prepared.
            check_prepare_block_requests(sync, 10, peers);
        }
    }

    #[test]
    fn test_prepare_block_requests_with_leading_fork_at_11() {
        let sync = sample_sync_at_height(0);

        // Intuitively, peer 1's fork is above peer 2 and peer 3's height.
        // So from peer 2 and peer 3's perspective, they don't even realize that peer 1 is on a fork.
        // Thus, you can sync up to block 10 from any of the 3 peers.

        // When there are NUM_REDUNDANCY peers ahead, and 1 peer is on a leading fork at 11,
        // then the sync pool should request blocks 1..=10 from the NUM_REDUNDANCY peers.
        // This is safe because the leading fork is at 11, and the sync pool is at 0,
        // so all candidate peers are at least 10 blocks ahead of the sync pool.

        // Add a peer (fork).
        let peer_1 = sample_peer_ip(1);
        sync.update_peer_locators(peer_1, sample_block_locators_with_fork(20, 11)).unwrap();

        // Add a peer.
        let peer_2 = sample_peer_ip(2);
        sync.update_peer_locators(peer_2, sample_block_locators(10)).unwrap();

        // Add a peer.
        let peer_3 = sample_peer_ip(3);
        sync.update_peer_locators(peer_3, sample_block_locators(10)).unwrap();

        // Prepare the block requests.
        let (requests, _) = sync.prepare_block_requests();
        assert_eq!(requests.len(), 10);

        // Check the requests.
        for (idx, (height, (hash, previous_hash, num_sync_ips))) in requests.into_iter().enumerate() {
            assert_eq!(height, 1 + idx as u32);
            assert_eq!(hash, Some((Field::<CurrentNetwork>::from_u32(height)).into()));
            assert_eq!(previous_hash, Some((Field::<CurrentNetwork>::from_u32(height - 1)).into()));
            assert_eq!(num_sync_ips, 1); // Only 1 needed since we have redundancy factor on this (recent locator) hash.
        }
    }

    #[test]
    fn test_prepare_block_requests_with_leading_fork_at_10() {
        let rng = &mut TestRng::default();
        let sync = sample_sync_at_height(0);

        // Intuitively, peer 1's fork is at peer 2 and peer 3's height.
        // So from peer 2 and peer 3's perspective, they recognize that peer 1 has forked.
        // Thus, you don't have NUM_REDUNDANCY peers to sync to block 10.
        //
        // Now, while you could in theory sync up to block 9 from any of the 3 peers,
        // we choose not to do this as either side is likely to disconnect from us,
        // and we would rather wait for enough redundant peers before syncing.

        // When there are NUM_REDUNDANCY peers ahead, and 1 peer is on a leading fork at 10,
        // then the sync pool should not request blocks as 1 peer conflicts with the other NUM_REDUNDANCY-1 peers.
        // We choose to sync with a cohort of peers that are *consistent* with each other,
        // and prioritize from descending heights (so the highest peer gets priority).

        // Add a peer (fork).
        let peer_1 = sample_peer_ip(1);
        sync.update_peer_locators(peer_1, sample_block_locators_with_fork(20, 10)).unwrap();

        // Add a peer.
        let peer_2 = sample_peer_ip(2);
        sync.update_peer_locators(peer_2, sample_block_locators(10)).unwrap();

        // Add a peer.
        let peer_3 = sample_peer_ip(3);
        sync.update_peer_locators(peer_3, sample_block_locators(10)).unwrap();

        // Prepare the block requests.
        let (requests, _) = sync.prepare_block_requests();
        assert_eq!(requests.len(), 0);

        // When there are NUM_REDUNDANCY+1 peers ahead, and 1 is on a fork, then there should be block requests.

        // Add a peer.
        let peer_4 = sample_peer_ip(4);
        sync.update_peer_locators(peer_4, sample_block_locators(10)).unwrap();

        // Prepare the block requests.
        let (requests, sync_peers) = sync.prepare_block_requests();
        assert_eq!(requests.len(), 10);

        // Check the requests.
        for (idx, (height, (hash, previous_hash, num_sync_ips))) in requests.into_iter().enumerate() {
            // Construct the sync IPs.
            let sync_ips: IndexSet<_> =
                sync_peers.keys().choose_multiple(rng, num_sync_ips).into_iter().copied().collect();
            assert_eq!(height, 1 + idx as u32);
            assert_eq!(hash, Some((Field::<CurrentNetwork>::from_u32(height)).into()));
            assert_eq!(previous_hash, Some((Field::<CurrentNetwork>::from_u32(height - 1)).into()));
            assert_eq!(sync_ips.len(), 1); // Only 1 needed since we have redundancy factor on this (recent locator) hash.
            assert_ne!(sync_ips[0], peer_1); // It should never be the forked peer.
        }
    }

    #[test]
    fn test_prepare_block_requests_with_trailing_fork_at_9() {
        let rng = &mut TestRng::default();
        let sync = sample_sync_at_height(0);

        // Peer 1 and 2 diverge from peer 3 at block 10. We only sync when there are NUM_REDUNDANCY peers
        // who are *consistent* with each other. So if you add a 4th peer that is consistent with peer 1 and 2,
        // then you should be able to sync up to block 10, thereby biasing away from peer 3.

        // Add a peer (fork).
        let peer_1 = sample_peer_ip(1);
        sync.update_peer_locators(peer_1, sample_block_locators(10)).unwrap();

        // Add a peer.
        let peer_2 = sample_peer_ip(2);
        sync.update_peer_locators(peer_2, sample_block_locators(10)).unwrap();

        // Add a peer.
        let peer_3 = sample_peer_ip(3);
        sync.update_peer_locators(peer_3, sample_block_locators_with_fork(20, 10)).unwrap();

        // Prepare the block requests.
        let (requests, _) = sync.prepare_block_requests();
        assert_eq!(requests.len(), 0);

        // When there are NUM_REDUNDANCY+1 peers ahead, and peer 3 is on a fork, then there should be block requests.

        // Add a peer.
        let peer_4 = sample_peer_ip(4);
        sync.update_peer_locators(peer_4, sample_block_locators(10)).unwrap();

        // Prepare the block requests.
        let (requests, sync_peers) = sync.prepare_block_requests();
        assert_eq!(requests.len(), 10);

        // Check the requests.
        for (idx, (height, (hash, previous_hash, num_sync_ips))) in requests.into_iter().enumerate() {
            // Construct the sync IPs.
            let sync_ips: IndexSet<_> =
                sync_peers.keys().choose_multiple(rng, num_sync_ips).into_iter().copied().collect();
            assert_eq!(height, 1 + idx as u32);
            assert_eq!(hash, Some((Field::<CurrentNetwork>::from_u32(height)).into()));
            assert_eq!(previous_hash, Some((Field::<CurrentNetwork>::from_u32(height - 1)).into()));
            assert_eq!(sync_ips.len(), 1); // Only 1 needed since we have redundancy factor on this (recent locator) hash.
            assert_ne!(sync_ips[0], peer_3); // It should never be the forked peer.
        }
    }

    #[test]
    fn test_insert_block_requests() {
        let rng = &mut TestRng::default();
        let sync = sample_sync_at_height(0);

        // Add a peer.
        sync.update_peer_locators(sample_peer_ip(1), sample_block_locators(10)).unwrap();

        // Prepare the block requests.
        let (requests, sync_peers) = sync.prepare_block_requests();
        assert_eq!(requests.len(), 10);

        for (height, (hash, previous_hash, num_sync_ips)) in requests.clone() {
            // Construct the sync IPs.
            let sync_ips: IndexSet<_> =
                sync_peers.keys().choose_multiple(rng, num_sync_ips).into_iter().copied().collect();
            // Insert the block request.
            sync.insert_block_request(height, (hash, previous_hash, sync_ips.clone())).unwrap();
            // Check that the block requests were inserted.
            assert_eq!(sync.get_block_request(height), Some((hash, previous_hash, sync_ips)));
            assert!(sync.get_block_request_timestamp(height).is_some());
        }

        for (height, (hash, previous_hash, num_sync_ips)) in requests.clone() {
            // Construct the sync IPs.
            let sync_ips: IndexSet<_> =
                sync_peers.keys().choose_multiple(rng, num_sync_ips).into_iter().copied().collect();
            // Check that the block requests are still inserted.
            assert_eq!(sync.get_block_request(height), Some((hash, previous_hash, sync_ips)));
            assert!(sync.get_block_request_timestamp(height).is_some());
        }

        for (height, (hash, previous_hash, num_sync_ips)) in requests {
            // Construct the sync IPs.
            let sync_ips: IndexSet<_> =
                sync_peers.keys().choose_multiple(rng, num_sync_ips).into_iter().copied().collect();
            // Ensure that the block requests cannot be inserted twice.
            sync.insert_block_request(height, (hash, previous_hash, sync_ips.clone())).unwrap_err();
            // Check that the block requests are still inserted.
            assert_eq!(sync.get_block_request(height), Some((hash, previous_hash, sync_ips)));
            assert!(sync.get_block_request_timestamp(height).is_some());
        }
    }

    #[test]
    fn test_insert_block_requests_fails() {
        let sync = sample_sync_at_height(9);

        // Add a peer.
        sync.update_peer_locators(sample_peer_ip(1), sample_block_locators(10)).unwrap();

        // Inserting a block height that is already in the ledger should fail.
        sync.insert_block_request(9, (None, None, indexset![sample_peer_ip(1)])).unwrap_err();
        // Inserting a block height that is not in the ledger should succeed.
        sync.insert_block_request(10, (None, None, indexset![sample_peer_ip(1)])).unwrap();
    }

    #[test]
    fn test_update_peer_locators() {
        let sync = sample_sync_at_height(0);

        // Test 2 peers.
        let peer1_ip = sample_peer_ip(1);
        for peer1_height in 0..500u32 {
            sync.update_peer_locators(peer1_ip, sample_block_locators(peer1_height)).unwrap();
            assert_eq!(sync.get_peer_height(&peer1_ip), Some(peer1_height));

            let peer2_ip = sample_peer_ip(2);
            for peer2_height in 0..500u32 {
                println!("Testing peer 1 height at {peer1_height} and peer 2 height at {peer2_height}");

                sync.update_peer_locators(peer2_ip, sample_block_locators(peer2_height)).unwrap();
                assert_eq!(sync.get_peer_height(&peer2_ip), Some(peer2_height));

                // Compute the distance between the peers.
                let distance =
                    if peer1_height > peer2_height { peer1_height - peer2_height } else { peer2_height - peer1_height };

                // Check the common ancestor.
                if distance < NUM_RECENT_BLOCKS as u32 {
                    let expected_ancestor = core::cmp::min(peer1_height, peer2_height);
                    assert_eq!(sync.get_common_ancestor(peer1_ip, peer2_ip), Some(expected_ancestor));
                    assert_eq!(sync.get_common_ancestor(peer2_ip, peer1_ip), Some(expected_ancestor));
                } else {
                    let min_checkpoints =
                        core::cmp::min(peer1_height / CHECKPOINT_INTERVAL, peer2_height / CHECKPOINT_INTERVAL);
                    let expected_ancestor = min_checkpoints * CHECKPOINT_INTERVAL;
                    assert_eq!(sync.get_common_ancestor(peer1_ip, peer2_ip), Some(expected_ancestor));
                    assert_eq!(sync.get_common_ancestor(peer2_ip, peer1_ip), Some(expected_ancestor));
                }
            }
        }
    }

    #[test]
    fn test_remove_peer() {
        let sync = sample_sync_at_height(0);

        let peer_ip = sample_peer_ip(1);
        sync.update_peer_locators(peer_ip, sample_block_locators(100)).unwrap();
        assert_eq!(sync.get_peer_height(&peer_ip), Some(100));

        sync.remove_peer(&peer_ip);
        assert_eq!(sync.get_peer_height(&peer_ip), None);

        sync.update_peer_locators(peer_ip, sample_block_locators(200)).unwrap();
        assert_eq!(sync.get_peer_height(&peer_ip), Some(200));

        sync.remove_peer(&peer_ip);
        assert_eq!(sync.get_peer_height(&peer_ip), None);
    }

    #[test]
    fn test_locators_insert_remove_insert() {
        let sync = sample_sync_at_height(0);

        let peer_ip = sample_peer_ip(1);
        sync.update_peer_locators(peer_ip, sample_block_locators(100)).unwrap();
        assert_eq!(sync.get_peer_height(&peer_ip), Some(100));

        sync.remove_peer(&peer_ip);
        assert_eq!(sync.get_peer_height(&peer_ip), None);

        sync.update_peer_locators(peer_ip, sample_block_locators(200)).unwrap();
        assert_eq!(sync.get_peer_height(&peer_ip), Some(200));
    }

    #[test]
    fn test_requests_insert_remove_insert() {
        let rng = &mut TestRng::default();
        let sync = sample_sync_at_height(0);

        // Add a peer.
        let peer_ip = sample_peer_ip(1);
        sync.update_peer_locators(peer_ip, sample_block_locators(10)).unwrap();

        // Prepare the block requests.
        let (requests, sync_peers) = sync.prepare_block_requests();
        assert_eq!(requests.len(), 10);

        for (height, (hash, previous_hash, num_sync_ips)) in requests.clone() {
            // Construct the sync IPs.
            let sync_ips: IndexSet<_> =
                sync_peers.keys().choose_multiple(rng, num_sync_ips).into_iter().copied().collect();
            // Insert the block request.
            sync.insert_block_request(height, (hash, previous_hash, sync_ips.clone())).unwrap();
            // Check that the block requests were inserted.
            assert_eq!(sync.get_block_request(height), Some((hash, previous_hash, sync_ips)));
            assert!(sync.get_block_request_timestamp(height).is_some());
        }

        // Remove the peer.
        sync.remove_peer(&peer_ip);

        for (height, _) in requests {
            // Check that the block requests were removed.
            assert_eq!(sync.get_block_request(height), None);
            assert!(sync.get_block_request_timestamp(height).is_none());
        }

        // As there is no peer, it should not be possible to prepare block requests.
        let (requests, _) = sync.prepare_block_requests();
        assert_eq!(requests.len(), 0);

        // Add the peer again.
        sync.update_peer_locators(peer_ip, sample_block_locators(10)).unwrap();

        // Prepare the block requests.
        let (requests, _) = sync.prepare_block_requests();
        assert_eq!(requests.len(), 10);

        for (height, (hash, previous_hash, num_sync_ips)) in requests {
            // Construct the sync IPs.
            let sync_ips: IndexSet<_> =
                sync_peers.keys().choose_multiple(rng, num_sync_ips).into_iter().copied().collect();
            // Insert the block request.
            sync.insert_block_request(height, (hash, previous_hash, sync_ips.clone())).unwrap();
            // Check that the block requests were inserted.
            assert_eq!(sync.get_block_request(height), Some((hash, previous_hash, sync_ips)));
            assert!(sync.get_block_request_timestamp(height).is_some());
        }
    }

    #[test]
    fn test_obsolete_block_requests() {
        let rng = &mut TestRng::default();
        let sync = sample_sync_at_height(0);

        let locator_height = rng.gen_range(0..50);

        // Add a peer.
        let locators = sample_block_locators(locator_height);
        sync.update_peer_locators(sample_peer_ip(1), locators.clone()).unwrap();

        // Construct block requests
        let (requests, sync_peers) = sync.prepare_block_requests();
        assert_eq!(requests.len(), locator_height as usize);

        // Add the block requests to the sync module.
        for (height, (hash, previous_hash, num_sync_ips)) in requests.clone() {
            // Construct the sync IPs.
            let sync_ips: IndexSet<_> =
                sync_peers.keys().choose_multiple(rng, num_sync_ips).into_iter().copied().collect();
            // Insert the block request.
            sync.insert_block_request(height, (hash, previous_hash, sync_ips.clone())).unwrap();
            // Check that the block requests were inserted.
            assert_eq!(sync.get_block_request(height), Some((hash, previous_hash, sync_ips)));
            assert!(sync.get_block_request_timestamp(height).is_some());
        }

        // Duplicate a new sync module with a different height to simulate block advancement.
        // This range needs to be inclusive, so that the range is never empty,
        // even with a locator height of 0.
        let ledger_height = rng.gen_range(0..=locator_height);
        let new_sync = duplicate_sync_at_new_height(&sync, ledger_height);

        // Check that the number of requests is the same.
        assert_eq!(new_sync.requests.read().len(), requests.len());

        // Remove timed out block requests.
        new_sync.remove_timed_out_block_requests();

        // Check that the number of requests is reduced based on the ledger height.
        assert_eq!(new_sync.requests.read().len(), (locator_height - ledger_height) as usize);
    }

    // TODO: duplicate responses, ensure fails.
}<|MERGE_RESOLUTION|>--- conflicted
+++ resolved
@@ -614,16 +614,12 @@
         self.request_timestamps.write().remove(&height);
     }
 
-<<<<<<< HEAD
     /// Removes the block request and response for the given height
     /// This may only be called after `peek_next_block`, which checked if the request for the given height was complete.
-=======
-    /// Removes the block response for the given height.
     ///
     /// Precondition: This may only be called after `peek_next_block` has returned `Some`,
     /// which has checked if the request for the given height is complete
     /// and there is a block with the given `height` in the `responses` map.
->>>>>>> 3d1348da
     pub fn remove_block_response(&self, height: u32) {
         // Acquire the requests write lock.
         // Note: This lock must be held across the entire scope, due to asynchronous block responses
