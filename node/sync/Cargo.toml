--- conflicted
+++ resolved
@@ -72,13 +72,6 @@
 path = "locators"
 version = "=3.8.0"
 
-<<<<<<< HEAD
-[dependencies.snarkos-node-tcp]
-path = "../tcp"
-version = "=3.8.0"
-
-=======
->>>>>>> 589be8bb
 [dependencies.snarkvm]
 workspace = true
 
