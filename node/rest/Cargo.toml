--- conflicted
+++ resolved
@@ -78,17 +78,10 @@
 version = "=3.4.0"
 
 [dependencies.snarkvm-synthesizer]
-<<<<<<< HEAD
 #path = "../../../snarkVM/synthesizer"
-#git = "https://github.com/ProvableHQ/snarkVM.git"
-#rev = "c15997f"
-version = "=1.4.0"
-=======
-# path = "../../../snarkVM/synthesizer"
 git = "https://github.com/ProvableHQ/snarkVM.git"
 rev = "10bcf43"
-#version = "=1.3.0"
->>>>>>> 2f67d2de
+#version = "=1.4.0"
 default-features = false
 optional = true
 
