--- conflicted
+++ resolved
@@ -80,13 +80,8 @@
 [dependencies.snarkvm-synthesizer]
 #path = "../../../snarkVM/synthesizer"
 git = "https://github.com/ProvableHQ/snarkVM.git"
-<<<<<<< HEAD
-rev = "10bcf43"
+rev = "7aaa46a"
 #version = "=1.4.0"
-=======
-rev = "7aaa46a"
-#version = "=1.3.0"
->>>>>>> 5c3f6c22
 default-features = false
 optional = true
 
