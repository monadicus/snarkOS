[package]
name = "snarkos-node-rest"
version = "3.3.2"
authors = [ "The Aleo Team <hello@aleo.org>" ]
description = "A REST API server for a decentralized virtual machine"
homepage = "https://aleo.org"
repository = "https://github.com/ProvableHQ/snarkOS"
keywords = [
  "aleo",
  "cryptography",
  "blockchain",
  "decentralized",
  "zero-knowledge"
]
categories = [ "cryptography", "cryptography::cryptocurrencies", "os" ]
license = "Apache-2.0"
edition = "2021"

[features]
default = [ "parallel" ]
parallel = [ "rayon" ]
history = [ "snarkvm-synthesizer/history" ]
cuda = [ "snarkvm/cuda", "snarkos-node-consensus/cuda", "snarkos-node-router/cuda" ]
locktick = [
  "dep:locktick",
  "snarkos-node-consensus/locktick",
  "snarkos-node-router/locktick",
  "snarkvm-synthesizer/locktick"
]
test_targets = [ "snarkvm/test_targets" ]

[dependencies.anyhow]
version = "1.0.79"

[dependencies.axum]
version = "0.7"

[dependencies.axum-extra]
version = "0.9.0"
features = [ "erased-json", "typed-header" ]

[dependencies.http]
version = "1.0"

[dependencies.indexmap]
version = "2.1"
features = [ "serde", "rayon" ]

[dependencies.jsonwebtoken]
version = "9.2"

[dependencies.locktick]
version = "0.3"
features = [ "parking_lot" ]
optional = true

[dependencies.once_cell]
version = "1.19"

[dependencies.parking_lot]
version = "0.12"

[dependencies.serde]
version = "1"
default-features = false
features = [ "derive" ]

[dependencies.serde_json]
version = "1"
features = [ "preserve_order" ]

[dependencies.snarkos-node-consensus]
path = "../consensus"
version = "=3.3.2"

[dependencies.snarkos-node-router]
path = "../router"
version = "=3.3.2"

[dependencies.snarkvm-synthesizer]
# path = "../../../snarkVM/synthesizer"
git = "https://github.com/ProvableHQ/snarkVM.git"
<<<<<<< HEAD
rev = "0407e17"
=======
rev = "10bcf43"
>>>>>>> 2f67d2de
#version = "=1.3.0"
default-features = false
optional = true

[dependencies.rand]
version = "0.8"

[dependencies.rayon]
version = "1"
optional = true

[dependencies.snarkvm]
workspace = true

[dependencies.time]
version = "0.3"

[dependencies.tokio]
version = "1"

[dependencies.tower]
version = "0.4"

[dependencies.tower_governor]
version = "0.3"

[dependencies.tower-http]
version = "0.5"
features = [ "cors", "trace" ]

[dependencies.tracing]
version = "0.1"<|MERGE_RESOLUTION|>--- conflicted
+++ resolved
@@ -80,11 +80,7 @@
 [dependencies.snarkvm-synthesizer]
 # path = "../../../snarkVM/synthesizer"
 git = "https://github.com/ProvableHQ/snarkVM.git"
-<<<<<<< HEAD
-rev = "0407e17"
-=======
 rev = "10bcf43"
->>>>>>> 2f67d2de
 #version = "=1.3.0"
 default-features = false
 optional = true
