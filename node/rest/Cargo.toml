[package]
name = "snarkos-node-rest"
version = "3.7.1"
authors = [ "The Aleo Team <hello@aleo.org>" ]
description = "A REST API server for a decentralized virtual machine"
homepage = "https://aleo.org"
repository = "https://github.com/ProvableHQ/snarkOS"
keywords = [
  "aleo",
  "cryptography",
  "blockchain",
  "decentralized",
  "zero-knowledge"
]
categories = [ "cryptography", "cryptography::cryptocurrencies", "os" ]
license = "Apache-2.0"
edition = "2021"

[features]
default = [ "parallel" ]
parallel = [ "rayon" ]
history = [ "snarkvm-synthesizer/history" ]
telemetry = [ ]
cuda = [ "snarkvm/cuda", "snarkos-node-consensus/cuda", "snarkos-node-router/cuda" ]
locktick = [
  "dep:locktick",
  "snarkos-node-consensus/locktick",
  "snarkos-node-router/locktick",
  "snarkvm-synthesizer/locktick"
]

[dependencies.anyhow]
version = "1.0.79"

[dependencies.axum]
version = "0.8"

[dependencies.axum-extra]
version = "0.10"
features = [ "erased-json", "typed-header" ]

[dependencies.http]
version = "1.0"

[dependencies.indexmap]
version = "2.1"
features = [ "serde", "rayon" ]

[dependencies.jsonwebtoken]
version = "9.2"

[dependencies.locktick]
version = "0.3"
features = [ "parking_lot" ]
optional = true

[dependencies.once_cell]
version = "1.19"

[dependencies.parking_lot]
version = "0.12"

[dependencies.serde]
version = "1"
default-features = false
features = [ "derive" ]

[dependencies.serde_json]
version = "1"
features = [ "preserve_order" ]

[dependencies.snarkos-node-consensus]
path = "../consensus"
version = "=3.7.1"

[dependencies.snarkos-node-router]
path = "../router"
version = "=3.7.1"

[dependencies.snarkvm-synthesizer]
#path = "../../../snarkVM/synthesizer"
git = "https://github.com/ProvableHQ/snarkVM.git"
<<<<<<< HEAD
rev = "51aef2411"
version = "=1.6.0"
=======
rev = "45f3223"
##version = "=3.7.1"
>>>>>>> 12a29592
default-features = false
optional = true

[dependencies.rand]
version = "0.8"

[dependencies.rayon]
version = "1"
optional = true

[dependencies.snarkvm]
workspace = true

[dependencies.time]
version = "0.3"

[dependencies.tokio]
version = "1"

[dependencies.tower]
version = "0.5"

[dependencies.tower_governor]
version = "0.7"

[dependencies.tower-http]
version = "0.6"
features = [ "cors", "trace" ]

[dependencies.tracing]
version = "0.1"<|MERGE_RESOLUTION|>--- conflicted
+++ resolved
@@ -80,13 +80,8 @@
 [dependencies.snarkvm-synthesizer]
 #path = "../../../snarkVM/synthesizer"
 git = "https://github.com/ProvableHQ/snarkVM.git"
-<<<<<<< HEAD
-rev = "51aef2411"
-version = "=1.6.0"
-=======
 rev = "45f3223"
 ##version = "=3.7.1"
->>>>>>> 12a29592
 default-features = false
 optional = true
 
