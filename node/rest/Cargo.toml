--- conflicted
+++ resolved
@@ -80,13 +80,8 @@
 [dependencies.snarkvm-synthesizer]
 #path = "../../../snarkVM/synthesizer"
 git = "https://github.com/ProvableHQ/snarkVM.git"
-<<<<<<< HEAD
-rev = "8242f0a"
-#version = "=3.7.1"
-=======
 rev = "45f3223"
 ##version = "=3.7.1"
->>>>>>> c4c76b6d
 default-features = false
 optional = true
 
