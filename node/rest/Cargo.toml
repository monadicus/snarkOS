[package]
name = "snarkos-node-rest"
version = "3.3.2"
authors = [ "The Aleo Team <hello@aleo.org>" ]
description = "A REST API server for a decentralized virtual machine"
homepage = "https://aleo.org"
repository = "https://github.com/ProvableHQ/snarkOS"
keywords = [
  "aleo",
  "cryptography",
  "blockchain",
  "decentralized",
  "zero-knowledge"
]
categories = [ "cryptography", "cryptography::cryptocurrencies", "os" ]
license = "Apache-2.0"
edition = "2021"

[features]
default = [ "parallel" ]
parallel = [ "rayon" ]
history = [ "snarkvm-synthesizer/history" ]
cuda = [ "snarkvm/cuda", "snarkos-node-consensus/cuda", "snarkos-node-router/cuda" ]
locktick = [
  "dep:locktick",
  "snarkos-node-consensus/locktick",
  "snarkos-node-router/locktick",
  "snarkvm-synthesizer/locktick"
]
test_targets = [ "snarkvm/test_targets" ]

[dependencies.anyhow]
version = "1.0.79"

[dependencies.axum]
version = "0.7"

[dependencies.axum-extra]
version = "0.9.0"
features = [ "erased-json", "typed-header" ]

[dependencies.http]
version = "1.0"

[dependencies.indexmap]
version = "2.1"
features = [ "serde", "rayon" ]

[dependencies.jsonwebtoken]
version = "9.2"

[dependencies.locktick]
version = "0.3"
features = [ "parking_lot" ]
optional = true

[dependencies.once_cell]
version = "1.19"

[dependencies.parking_lot]
version = "0.12"

[dependencies.serde]
version = "1"
default-features = false
features = [ "derive" ]

[dependencies.serde_json]
version = "1"
features = [ "preserve_order" ]

[dependencies.snarkos-node-consensus]
path = "../consensus"
version = "=3.3.2"

[dependencies.snarkos-node-router]
path = "../router"
version = "=3.3.2"

[dependencies.snarkvm-synthesizer]
git = "https://github.com/niklaslong/snarkVM.git"
branch = "feat/spend-limits"
# path = "../../../snarkVM/synthesizer"
<<<<<<< HEAD
# git = "https://github.com/ProvableHQ/snarkVM.git"
# rev = "fb93f06"
=======
git = "https://github.com/ProvableHQ/snarkVM.git"
rev = "69f97fa"
>>>>>>> 0ce62854
#version = "=1.3.0"
default-features = false
optional = true

[dependencies.rand]
version = "0.8"

[dependencies.rayon]
version = "1"
optional = true

[dependencies.snarkvm]
workspace = true

[dependencies.time]
version = "0.3"

[dependencies.tokio]
version = "1"

[dependencies.tower]
version = "0.4"

[dependencies.tower_governor]
version = "0.3"

[dependencies.tower-http]
version = "0.5"
features = [ "cors", "trace" ]

[dependencies.tracing]
version = "0.1"<|MERGE_RESOLUTION|>--- conflicted
+++ resolved
@@ -81,13 +81,8 @@
 git = "https://github.com/niklaslong/snarkVM.git"
 branch = "feat/spend-limits"
 # path = "../../../snarkVM/synthesizer"
-<<<<<<< HEAD
 # git = "https://github.com/ProvableHQ/snarkVM.git"
-# rev = "fb93f06"
-=======
-git = "https://github.com/ProvableHQ/snarkVM.git"
-rev = "69f97fa"
->>>>>>> 0ce62854
+# rev = "69f97fa"
 #version = "=1.3.0"
 default-features = false
 optional = true
