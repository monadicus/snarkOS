[package]
name = "snarkos-node-rest"
version = "3.6.0"
authors = [ "The Aleo Team <hello@aleo.org>" ]
description = "A REST API server for a decentralized virtual machine"
homepage = "https://aleo.org"
repository = "https://github.com/ProvableHQ/snarkOS"
keywords = [
  "aleo",
  "cryptography",
  "blockchain",
  "decentralized",
  "zero-knowledge"
]
categories = [ "cryptography", "cryptography::cryptocurrencies", "os" ]
license = "Apache-2.0"
edition = "2021"

[features]
default = [ "parallel" ]
parallel = [ "rayon" ]
history = [ "snarkvm-synthesizer/history" ]
telemetry = [ ]
cuda = [ "snarkvm/cuda", "snarkos-node-consensus/cuda", "snarkos-node-router/cuda" ]
locktick = [
  "dep:locktick",
  "snarkos-node-consensus/locktick",
  "snarkos-node-router/locktick",
  "snarkvm-synthesizer/locktick"
]
test_network = [ "snarkvm/test_targets", "snarkvm/test_consensus_heights" ]

[dependencies.anyhow]
version = "1.0.79"

[dependencies.axum]
version = "0.7"

[dependencies.axum-extra]
version = "0.9.0"
features = [ "erased-json", "typed-header" ]

[dependencies.http]
version = "1.0"

[dependencies.indexmap]
version = "2.1"
features = [ "serde", "rayon" ]

[dependencies.jsonwebtoken]
version = "9.2"

[dependencies.locktick]
version = "0.3"
features = [ "parking_lot" ]
optional = true

[dependencies.once_cell]
version = "1.19"

[dependencies.parking_lot]
version = "0.12"

[dependencies.serde]
version = "1"
default-features = false
features = [ "derive" ]

[dependencies.serde_json]
version = "1"
features = [ "preserve_order" ]

[dependencies.snarkos-node-consensus]
path = "../consensus"
version = "=3.6.0"

[dependencies.snarkos-node-router]
path = "../router"
version = "=3.6.0"

[dependencies.snarkvm-synthesizer]
#path = "../../../snarkVM/synthesizer"
git = "https://github.com/ProvableHQ/snarkVM.git"
<<<<<<< HEAD
rev = "a87ceb9"
#version = "=1.5.0"
=======
rev = "629cccc"
version = "=1.6.0"
>>>>>>> 8c507304
default-features = false
optional = true

[dependencies.rand]
version = "0.8"

[dependencies.rayon]
version = "1"
optional = true

[dependencies.snarkvm]
workspace = true

[dependencies.time]
version = "0.3"

[dependencies.tokio]
version = "1"

[dependencies.tower]
version = "0.4"

[dependencies.tower_governor]
version = "0.3"

[dependencies.tower-http]
version = "0.5"
features = [ "cors", "trace" ]

[dependencies.tracing]
version = "0.1"<|MERGE_RESOLUTION|>--- conflicted
+++ resolved
@@ -81,13 +81,8 @@
 [dependencies.snarkvm-synthesizer]
 #path = "../../../snarkVM/synthesizer"
 git = "https://github.com/ProvableHQ/snarkVM.git"
-<<<<<<< HEAD
 rev = "a87ceb9"
-#version = "=1.5.0"
-=======
-rev = "629cccc"
 version = "=1.6.0"
->>>>>>> 8c507304
 default-features = false
 optional = true
 
