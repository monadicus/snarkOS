--- conflicted
+++ resolved
@@ -23,15 +23,11 @@
 use indexmap::IndexMap;
 use serde::{Deserialize, Serialize};
 use serde_json::json;
-<<<<<<< HEAD
-use snarkvm::prelude::Program;
-=======
 use serde_with::skip_serializing_none;
 use std::collections::HashMap;
 
 #[cfg(not(feature = "serial"))]
 use rayon::prelude::*;
->>>>>>> f125e5a6
 
 /// The `get_blocks` query object.
 #[derive(Deserialize, Serialize)]
@@ -281,7 +277,6 @@
         State(rest): State<Self>,
         Path(id): Path<ProgramID<N>>,
         metadata: Query<Metadata>,
-<<<<<<< HEAD
     ) -> Result<ErasedJson, RestError> {
         // Get the program from the ledger.
         let program = rest.ledger.get_program(id)?;
@@ -316,10 +311,10 @@
     fn return_program_with_metadata(&self, program: Program<N>, edition: u16) -> Result<ErasedJson, RestError> {
         let id = program.id();
         // Get the transaction ID associated with the program and edition.
-        let tid = self.ledger.find_transaction_id_from_program_id_and_edition(id, edition)?;
+        let tx_id = self.ledger.find_transaction_id_from_program_id_and_edition(id, edition)?;
         // Get the optional program owner associated with the program.
-        // Note: The owner is only available after the `ConsensusVersion::V7`.
-        let program_owner = match &tid {
+        // Note: The owner is only available after the `ConsensusVersion::V9`.
+        let program_owner = match &tx_id {
             Some(tid) => self
                 .ledger
                 .vm()
@@ -333,7 +328,7 @@
         Ok(ErasedJson::pretty(json!({
             "program": program,
             "edition": edition,
-            "tid": tid,
+            "transaction_id": tx_id,
             "program_owner": program_owner,
         })))
     }
@@ -343,55 +338,6 @@
         State(rest): State<Self>,
         Path(id): Path<ProgramID<N>>,
     ) -> Result<ErasedJson, RestError> {
-=======
-    ) -> Result<ErasedJson, RestError> {
-        // Get the program from the ledger.
-        let program = rest.ledger.get_program(id)?;
-        // Check if metadata is requested and return the program with metadata if so.
-        if metadata.metadata.unwrap_or(false) {
-            // Get the edition of the program.
-            let edition = rest.ledger.get_latest_edition_for_program(&id)?;
-            return rest.return_program_with_metadata(program, edition);
-        }
-        // Return the program without metadata.
-        Ok(ErasedJson::pretty(program))
-    }
-
-    // GET /<network>/program/{programID}/{edition}
-    // GET /<network>/program/{programID}/{edition}?metadata={true}
-    pub(crate) async fn get_program_for_edition(
-        State(rest): State<Self>,
-        Path((id, edition)): Path<(ProgramID<N>, u16)>,
-        metadata: Query<Metadata>,
-    ) -> Result<ErasedJson, RestError> {
-        // Get the program from the ledger.
-        let program = rest.ledger.get_program_for_edition(id, edition)?;
-        // Check if metadata is requested and return the program with metadata if so.
-        if metadata.metadata.unwrap_or(false) {
-            return rest.return_program_with_metadata(program, edition);
-        }
-        Ok(ErasedJson::pretty(program))
-    }
-
-    // A helper function to return the program and its metadata.
-    // This function is used in the `get_program` and `get_program_for_edition` functions.
-    fn return_program_with_metadata(&self, program: Program<N>, edition: u16) -> Result<ErasedJson, RestError> {
-        let id = program.id();
-        // Get the transaction ID associated with the program and edition.
-        let tx_id = self.ledger.find_transaction_id_from_program_id_and_edition(id, edition)?;
-        Ok(ErasedJson::pretty(json!({
-            "program": program,
-            "edition": edition,
-            "transaction_id": tx_id,
-        })))
-    }
-
-    // GET /<network>/program/{programID}/latest_edition
-    pub(crate) async fn get_latest_program_edition(
-        State(rest): State<Self>,
-        Path(id): Path<ProgramID<N>>,
-    ) -> Result<ErasedJson, RestError> {
->>>>>>> f125e5a6
         Ok(ErasedJson::pretty(rest.ledger.get_latest_edition_for_program(&id)?))
     }
 
