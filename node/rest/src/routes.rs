--- conflicted
+++ resolved
@@ -16,11 +16,7 @@
 use snarkos_node_router::{messages::UnconfirmedSolution, SYNC_LENIENCY};
 use snarkvm::{
     ledger::puzzle::Solution,
-<<<<<<< HEAD
-    prelude::{block::Transaction, Address, Identifier, Plaintext},
-=======
-    prelude::{block::Transaction, Identifier, LimitedWriter, Plaintext, ToBytes},
->>>>>>> fc340c67
+    prelude::{block::Transaction, Address, Identifier, LimitedWriter, Plaintext, ToBytes},
 };
 
 use indexmap::IndexMap;
