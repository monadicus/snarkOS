// Copyright (c) 2019-2025 Provable Inc.
// This file is part of the snarkOS library.

// Licensed under the Apache License, Version 2.0 (the "License");
// you may not use this file except in compliance with the License.
// You may obtain a copy of the License at:

// http://www.apache.org/licenses/LICENSE-2.0

// Unless required by applicable law or agreed to in writing, software
// distributed under the License is distributed on an "AS IS" BASIS,
// WITHOUT WARRANTIES OR CONDITIONS OF ANY KIND, either express or implied.
// See the License for the specific language governing permissions and
// limitations under the License.

#![forbid(unsafe_code)]

#[macro_use]
extern crate tracing;

mod helpers;
pub use helpers::*;

mod routes;

mod version;

use snarkos_node_cdn::CdnBlockSync;
use snarkos_node_consensus::Consensus;
use snarkos_node_router::{
    Routing,
    messages::{Message, UnconfirmedTransaction},
};
use snarkos_node_sync::BlockSync;
use snarkvm::{
    console::{program::ProgramID, types::Field},
    ledger::narwhal::Data,
    prelude::{Ledger, Network, cfg_into_iter, store::ConsensusStorage},
};

use anyhow::{Context, Result};
use axum::{
    body::Body,
    extract::{ConnectInfo, DefaultBodyLimit, Path, Query, State},
    http::{Method, Request, StatusCode, header::CONTENT_TYPE},
    middleware,
    response::Response,
    routing::{get, post},
};
use axum_extra::response::ErasedJson;
#[cfg(feature = "locktick")]
use locktick::parking_lot::Mutex;
#[cfg(not(feature = "locktick"))]
use parking_lot::Mutex;
use std::{
    net::SocketAddr,
    sync::{Arc, atomic::AtomicUsize},
};
use tokio::{net::TcpListener, task::JoinHandle};
use tower_governor::{GovernorLayer, governor::GovernorConfigBuilder};
use tower_http::{
    cors::{Any, CorsLayer},
    trace::TraceLayer,
};

/// The default port used for the REST API
pub const DEFAULT_REST_PORT: u16 = 3030;

/// A REST API server for the ledger.
#[derive(Clone)]
pub struct Rest<N: Network, C: ConsensusStorage<N>, R: Routing<N>> {
    /// CDN sync (only if node is using the CDN to sync).
    cdn_sync: Option<Arc<CdnBlockSync>>,
    /// The consensus module.
    consensus: Option<Consensus<N>>,
    /// The ledger.
    ledger: Ledger<N, C>,
    /// The node (routing).
    routing: Arc<R>,
    /// The server handles.
    handles: Arc<Mutex<Vec<JoinHandle<()>>>>,
    /// A reference to BlockSync,
    block_sync: Arc<BlockSync<N>>,
    /// The number of ongoing deploy transaction verifications via REST.
    num_verifying_deploys: Arc<AtomicUsize>,
    /// The number of ongoing execute transaction verifications via REST.
    num_verifying_executions: Arc<AtomicUsize>,
}

impl<N: Network, C: 'static + ConsensusStorage<N>, R: Routing<N>> Rest<N, C, R> {
    /// Initializes a new instance of the server.
    pub async fn start(
        rest_ip: SocketAddr,
        rest_rps: u32,
        consensus: Option<Consensus<N>>,
        ledger: Ledger<N, C>,
        routing: Arc<R>,
        cdn_sync: Option<Arc<CdnBlockSync>>,
        block_sync: Arc<BlockSync<N>>,
    ) -> Result<Self> {
        // Initialize the server.
        let mut server = Self {
            consensus,
            ledger,
            routing,
            cdn_sync,
            block_sync,
            handles: Default::default(),
            num_verifying_deploys: Default::default(),
            num_verifying_executions: Default::default(),
        };
        // Spawn the server.
        server.spawn_server(rest_ip, rest_rps).await?;
        // Return the server.
        Ok(server)
    }
}

impl<N: Network, C: ConsensusStorage<N>, R: Routing<N>> Rest<N, C, R> {
    /// Returns the ledger.
    pub const fn ledger(&self) -> &Ledger<N, C> {
        &self.ledger
    }

    /// Returns the handles.
    pub const fn handles(&self) -> &Arc<Mutex<Vec<JoinHandle<()>>>> {
        &self.handles
    }
}

impl<N: Network, C: ConsensusStorage<N>, R: Routing<N>> Rest<N, C, R> {
    fn build_routes(&self, rest_rps: u32) -> axum::Router {
        let cors = CorsLayer::new()
            .allow_origin(Any)
            .allow_methods([Method::GET, Method::POST, Method::OPTIONS])
            .allow_headers([CONTENT_TYPE]);

        // Prepare the rate limiting setup.
        let governor_config = Box::new(
            GovernorConfigBuilder::default()
                .per_nanosecond((1_000_000_000 / rest_rps) as u64)
                .burst_size(rest_rps)
                .error_handler(|error| {
                    // Properly return a 429 Too Many Requests error
                    let error_message = error.to_string();
                    let mut response = Response::new(error_message.clone().into());
                    *response.status_mut() = StatusCode::INTERNAL_SERVER_ERROR;
                    if error_message.contains("Too Many Requests") {
                        *response.status_mut() = StatusCode::TOO_MANY_REQUESTS;
                    }
                    response
                })
                .finish()
                .expect("Couldn't set up rate limiting for the REST server!"),
        );

        let routes = axum::Router::new()

            // All the endpoints before the call to `route_layer` are protected with JWT auth.
            .route("/node/address", get(Self::get_node_address))
            .route("/program/{id}/mapping/{name}", get(Self::get_mapping_values))
            .route("/db_backup", post(Self::db_backup))
            .route_layer(middleware::from_fn(auth_middleware))

             // Get ../consensus_version
            .route("/consensus_version", get(Self::get_consensus_version))

            // GET ../block/..
            .route("/block/height/latest", get(Self::get_block_height_latest))
            .route("/block/hash/latest", get(Self::get_block_hash_latest))
            .route("/block/latest", get(Self::get_block_latest))
            .route("/block/{height_or_hash}", get(Self::get_block))
            // The path param here is actually only the height, but the name must match the route
            // above, otherwise there'll be a conflict at runtime.
            .route("/block/{height_or_hash}/header", get(Self::get_block_header))
            .route("/block/{height_or_hash}/transactions", get(Self::get_block_transactions))

            // GET and POST ../transaction/..
            .route("/transaction/{id}", get(Self::get_transaction))
            .route("/transaction/confirmed/{id}", get(Self::get_confirmed_transaction))
            .route("/transaction/unconfirmed/{id}", get(Self::get_unconfirmed_transaction))
            .route("/transaction/broadcast", post(Self::transaction_broadcast))

            // POST ../solution/broadcast
            .route("/solution/broadcast", post(Self::solution_broadcast))

            // GET ../find/..
            .route("/find/blockHash/{tx_id}", get(Self::find_block_hash))
            .route("/find/blockHeight/{state_root}", get(Self::find_block_height_from_state_root))
            .route("/find/transactionID/deployment/{program_id}", get(Self::find_latest_transaction_id_from_program_id))
            .route("/find/transactionID/deployment/{program_id}/{edition}", get(Self::find_transaction_id_from_program_id_and_edition))
            .route("/find/transactionID/{transition_id}", get(Self::find_transaction_id_from_transition_id))
            .route("/find/transitionID/{input_or_output_id}", get(Self::find_transition_id))

            // GET ../peers/..
            .route("/peers/count", get(Self::get_peers_count))
            .route("/peers/all", get(Self::get_peers_all))
            .route("/peers/all/metrics", get(Self::get_peers_all_metrics))

            // GET ../program/..
            .route("/program/{id}", get(Self::get_program))
            .route("/program/{id}/latest_edition", get(Self::get_latest_program_edition))
            .route("/program/{id}/{edition}", get(Self::get_program_for_edition))
            .route("/program/{id}/mappings", get(Self::get_mapping_names))
            .route("/program/{id}/mapping/{name}/{key}", get(Self::get_mapping_value))

            // GET ../sync/..
            // Note: keeping ../sync_status for compatibility
            .route("/sync_status", get(Self::get_sync_status))
            .route("/sync/status", get(Self::get_sync_status))
            .route("/sync/peers", get(Self::get_sync_peers))
            .route("/sync/requests", get(Self::get_sync_requests_summary))
            .route("/sync/requests/list", get(Self::get_sync_requests_list))

            // GET misc endpoints.
<<<<<<< HEAD
            .route("/version", get(Self::get_version))
            .route("/blocks", get(Self::get_blocks))
            .route("/height/{hash}", get(Self::get_height))
            .route("/memoryPool/transmissions", get(Self::get_memory_pool_transmissions))
            .route("/memoryPool/solutions", get(Self::get_memory_pool_solutions))
            .route("/memoryPool/transactions", get(Self::get_memory_pool_transactions))
            .route("/statePath/{commitment}", get(Self::get_state_path_for_commitment))
            .route("/stateRoot/latest", get(Self::get_state_root_latest))
            .route("/stateRoot/{height}", get(Self::get_state_root))
            .route("/committee/latest", get(Self::get_committee_latest))
            .route("/committee/{height}", get(Self::get_committee))
            .route("/delegators/{validator}", get(Self::get_delegators_for_validator));

        // If the node is a validator and `telemetry` features is enabled, enable the additional endpoint.
        #[cfg(feature = "telemetry")]
        let routes = match self.consensus {
            Some(_) => routes.route("/validators/participation", get(Self::get_validator_participation_scores)),
            None => routes,
        };

        // If the `history` feature is enabled, enable the additional endpoint.
        #[cfg(feature = "history")]
        let routes = routes.route("/block/{blockHeight}/history/{mapping}", get(Self::get_history));

        routes
=======
            .route(&format!("/{network}/version"), get(Self::get_version))
            .route(&format!("/{network}/blocks"), get(Self::get_blocks))
            .route(&format!("/{network}/height/{{hash}}"), get(Self::get_height))
            .route(&format!("/{network}/memoryPool/transmissions"), get(Self::get_memory_pool_transmissions))
            .route(&format!("/{network}/memoryPool/solutions"), get(Self::get_memory_pool_solutions))
            .route(&format!("/{network}/memoryPool/transactions"), get(Self::get_memory_pool_transactions))
            .route(&format!("/{network}/statePath/{{commitment}}"), get(Self::get_state_path_for_commitment))
            .route(&format!("/{network}/statePaths"), get(Self::get_state_paths_for_commitments))
            .route(&format!("/{network}/stateRoot/latest"), get(Self::get_state_root_latest))
            .route(&format!("/{network}/stateRoot/{{height}}"), get(Self::get_state_root))
            .route(&format!("/{network}/committee/latest"), get(Self::get_committee_latest))
            .route(&format!("/{network}/committee/{{height}}"), get(Self::get_committee))
            .route(&format!("/{network}/delegators/{{validator}}"), get(Self::get_delegators_for_validator));

            // If the node is a validator and `telemetry` features is enabled, enable the additional endpoint.
            #[cfg(feature = "telemetry")]
            let routes = match self.consensus {
                Some(_) => routes.route(
                    &format!("/{network}/validators/participation"),
                    get(Self::get_validator_participation_scores),
                ),
                None => routes,
            };

            // If the `history` feature is enabled, enable the additional endpoint.
            #[cfg(feature = "history")]
            let routes =
                routes.route(&format!("/{network}/block/{{blockHeight}}/history/{{mapping}}"), get(Self::get_history));

            routes
>>>>>>> 63d7e782
            // Pass in `Rest` to make things convenient.
            .with_state(self.clone())
            // Enable tower-http tracing.
            .layer(TraceLayer::new_for_http())
            // Custom logging.
            .layer(middleware::map_request(log_middleware))
            // Enable CORS.
            .layer(cors)
            // Cap the request body size at 512KiB.
            .layer(DefaultBodyLimit::max(512 * 1024))
            .layer(GovernorLayer {
                config: governor_config.into(),
            })
    }

    async fn spawn_server(&mut self, rest_ip: SocketAddr, rest_rps: u32) -> Result<()> {
        // Log the REST rate limit per IP.
        debug!("REST rate limit per IP - {rest_rps} RPS");

        // Add the v1 API as default and under "/v1".
        let default_router = axum::Router::new().nest(
            &format!("/{}", N::SHORT_NAME),
            self.build_routes(rest_rps).layer(middleware::map_response(v1_error_middleware)),
        );
        let v1_router = axum::Router::new().nest(
            &format!("/v1/{}", N::SHORT_NAME),
            self.build_routes(rest_rps).layer(middleware::map_response(v1_error_middleware)),
        );

        // Add the v2 API under "/v2".
        let v2_router = axum::Router::new().nest(&format!("/v2/{}", N::SHORT_NAME), self.build_routes(rest_rps));

        // Combine all routes.
        let router = default_router.merge(v1_router).merge(v2_router);

        let rest_listener =
            TcpListener::bind(rest_ip).await.with_context(|| "Failed to bind TCP port for REST endpoints")?;

        let handle = tokio::spawn(async move {
            axum::serve(rest_listener, router.into_make_service_with_connect_info::<SocketAddr>())
                .await
                .expect("couldn't start rest server");
        });

        self.handles.lock().push(handle);
        Ok(())
    }
}

/// Creates a log message for every HTTP request.
async fn log_middleware(ConnectInfo(addr): ConnectInfo<SocketAddr>, request: Request<Body>) -> Request<Body> {
    info!("Received '{} {}' from '{addr}'", request.method(), request.uri());
    request
}

/// Converts errors to the old style for the v1 API.
/// The error code will always be 500 and the content a simple string.
async fn v1_error_middleware(response: Response) -> Response {
    // The status code used by all v1 errors
    const V1_STATUS_CODE: StatusCode = StatusCode::INTERNAL_SERVER_ERROR;

    if response.status().is_success() {
        return response;
    }

    // Returns a opaque error instead of panicking.
    let fallback = || {
        let mut response = Response::new(Body::from("Failed to convert error"));
        *response.status_mut() = V1_STATUS_CODE;
        response
    };

    let Ok(bytes) = axum::body::to_bytes(response.into_body(), usize::MAX).await else {
        return fallback();
    };

    // Deserialize REST error so we can convert it to a string
    let Ok(json_err) = serde_json::from_slice::<SerializedRestError>(&bytes) else {
        return fallback();
    };

    let mut message = json_err.message;
    for next in json_err.chain.into_iter() {
        message = format!("{message} — {next}");
    }

    let mut response = Response::new(Body::from(message));

    *response.status_mut() = V1_STATUS_CODE;

    response
}

/// Formats an ID into a truncated identifier (for logging purposes).
pub fn fmt_id(id: impl ToString) -> String {
    let id = id.to_string();
    let mut formatted_id = id.chars().take(16).collect::<String>();
    if id.chars().count() > 16 {
        formatted_id.push_str("..");
    }
    formatted_id
}

#[cfg(test)]
mod tests {
    use super::*;
    use anyhow::anyhow;
    use axum::{
        Router,
        body::Body,
        http::{Request, StatusCode},
        middleware,
        routing::get,
    };
    use tower::ServiceExt; // for `oneshot`

    fn test_app() -> Router {
        let build_routes = || {
            Router::new()
                .route("/not_found", get(|| async { Err::<(), RestError>(RestError::not_found(anyhow!("missing"))) }))
                .route("/bad_request", get(|| async { Err::<(), RestError>(RestError::bad_request(anyhow!("bad"))) }))
                .route(
                    "/service_unavailable",
                    get(|| async { Err::<(), RestError>(RestError::service_unavailable(anyhow!("gone"))) }),
                )
        };
        let router_v1 = build_routes().route_layer(middleware::map_response(v1_error_middleware));
        let router_v2 = Router::new().nest("/v2", build_routes());
        router_v1.merge(router_v2)
    }

    #[tokio::test]
    async fn v1_routes_force_internal_server_error() {
        let app = test_app();

        let res = app.clone().oneshot(Request::builder().uri("/not_found").body(Body::empty()).unwrap()).await.unwrap();
        assert_eq!(res.status(), StatusCode::INTERNAL_SERVER_ERROR);

        let res =
            app.clone().oneshot(Request::builder().uri("/bad_request").body(Body::empty()).unwrap()).await.unwrap();
        assert_eq!(res.status(), StatusCode::INTERNAL_SERVER_ERROR);

        let res =
            app.oneshot(Request::builder().uri("/service_unavailable").body(Body::empty()).unwrap()).await.unwrap();
        assert_eq!(res.status(), StatusCode::INTERNAL_SERVER_ERROR);
    }

    #[tokio::test]
    async fn v2_routes_return_specific_errors() {
        let app = test_app();

        let res =
            app.clone().oneshot(Request::builder().uri("/v2/not_found").body(Body::empty()).unwrap()).await.unwrap();
        assert_eq!(res.status(), StatusCode::NOT_FOUND);

        let res =
            app.clone().oneshot(Request::builder().uri("/v2/bad_request").body(Body::empty()).unwrap()).await.unwrap();
        assert_eq!(res.status(), StatusCode::BAD_REQUEST);

        let res =
            app.oneshot(Request::builder().uri("/v2/service_unavailable").body(Body::empty()).unwrap()).await.unwrap();
        assert_eq!(res.status(), StatusCode::SERVICE_UNAVAILABLE);
    }
}<|MERGE_RESOLUTION|>--- conflicted
+++ resolved
@@ -213,7 +213,6 @@
             .route("/sync/requests/list", get(Self::get_sync_requests_list))
 
             // GET misc endpoints.
-<<<<<<< HEAD
             .route("/version", get(Self::get_version))
             .route("/blocks", get(Self::get_blocks))
             .route("/height/{hash}", get(Self::get_height))
@@ -221,6 +220,7 @@
             .route("/memoryPool/solutions", get(Self::get_memory_pool_solutions))
             .route("/memoryPool/transactions", get(Self::get_memory_pool_transactions))
             .route("/statePath/{commitment}", get(Self::get_state_path_for_commitment))
+            .route("/statePaths", get(Self::get_state_paths_for_commitments))
             .route("/stateRoot/latest", get(Self::get_state_root_latest))
             .route("/stateRoot/{height}", get(Self::get_state_root))
             .route("/committee/latest", get(Self::get_committee_latest))
@@ -239,38 +239,6 @@
         let routes = routes.route("/block/{blockHeight}/history/{mapping}", get(Self::get_history));
 
         routes
-=======
-            .route(&format!("/{network}/version"), get(Self::get_version))
-            .route(&format!("/{network}/blocks"), get(Self::get_blocks))
-            .route(&format!("/{network}/height/{{hash}}"), get(Self::get_height))
-            .route(&format!("/{network}/memoryPool/transmissions"), get(Self::get_memory_pool_transmissions))
-            .route(&format!("/{network}/memoryPool/solutions"), get(Self::get_memory_pool_solutions))
-            .route(&format!("/{network}/memoryPool/transactions"), get(Self::get_memory_pool_transactions))
-            .route(&format!("/{network}/statePath/{{commitment}}"), get(Self::get_state_path_for_commitment))
-            .route(&format!("/{network}/statePaths"), get(Self::get_state_paths_for_commitments))
-            .route(&format!("/{network}/stateRoot/latest"), get(Self::get_state_root_latest))
-            .route(&format!("/{network}/stateRoot/{{height}}"), get(Self::get_state_root))
-            .route(&format!("/{network}/committee/latest"), get(Self::get_committee_latest))
-            .route(&format!("/{network}/committee/{{height}}"), get(Self::get_committee))
-            .route(&format!("/{network}/delegators/{{validator}}"), get(Self::get_delegators_for_validator));
-
-            // If the node is a validator and `telemetry` features is enabled, enable the additional endpoint.
-            #[cfg(feature = "telemetry")]
-            let routes = match self.consensus {
-                Some(_) => routes.route(
-                    &format!("/{network}/validators/participation"),
-                    get(Self::get_validator_participation_scores),
-                ),
-                None => routes,
-            };
-
-            // If the `history` feature is enabled, enable the additional endpoint.
-            #[cfg(feature = "history")]
-            let routes =
-                routes.route(&format!("/{network}/block/{{blockHeight}}/history/{{mapping}}"), get(Self::get_history));
-
-            routes
->>>>>>> 63d7e782
             // Pass in `Rest` to make things convenient.
             .with_state(self.clone())
             // Enable tower-http tracing.
