[package]
name = "snarkos-node-tcp"
version = "4.1.0"
authors = [ "The Aleo Team <hello@aleo.org>" ]
description = "A TCP stack for a decentralized operating system"
homepage = "https://aleo.org"
repository = "https://github.com/ProvableHQ/snarkOS"
keywords = [
  "aleo",
  "cryptography",
  "blockchain",
  "decentralized",
  "zero-knowledge"
]
categories = [ "cryptography", "cryptography::cryptocurrencies", "os" ]
license = "Apache-2.0"
edition = "2024"

[features]
default = [ ]
locktick = [ "dep:locktick" ]
metrics = [ "dep:snarkos-node-metrics" ]

[dependencies.async-trait]
workspace = true

[dependencies.bytes]
workspace = true

[dependencies.parking_lot]
workspace = true

[dependencies.futures-util]
workspace = true
features = [ "sink" ]

[dependencies.locktick]
workspace = true
features = [ "parking_lot" ]
optional = true

<<<<<<< HEAD
[dependencies.metrics]
package = "snarkos-node-metrics"
path = "../metrics"
version = "=4.1.0"
=======
[dependencies.snarkos-node-metrics]
workspace = true
>>>>>>> 24f64586
optional = true

[dependencies.once_cell]
workspace = true
features = [ "parking_lot" ]

[dependencies.tokio]
workspace = true
features = [ "io-util", "net", "parking_lot", "rt", "sync", "time" ]

[dependencies.tokio-util]
workspace = true
features = [ "codec" ]

[dependencies.tracing]
workspace = true

[dependencies.thiserror]
version = "2"

[dev-dependencies.tokio]
workspace = true
features = [ "macros" ]<|MERGE_RESOLUTION|>--- conflicted
+++ resolved
@@ -39,15 +39,8 @@
 features = [ "parking_lot" ]
 optional = true
 
-<<<<<<< HEAD
-[dependencies.metrics]
-package = "snarkos-node-metrics"
-path = "../metrics"
-version = "=4.1.0"
-=======
 [dependencies.snarkos-node-metrics]
 workspace = true
->>>>>>> 24f64586
 optional = true
 
 [dependencies.once_cell]
