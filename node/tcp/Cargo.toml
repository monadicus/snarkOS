--- conflicted
+++ resolved
@@ -25,33 +25,6 @@
 bytes = "1"
 parking_lot = "0.12"
 
-<<<<<<< HEAD
-  [dependencies.futures-util]
-  version = "0.3"
-  features = [ "sink" ]
-
-  [dependencies.metrics]
-  package = "snarkos-node-metrics"
-  path = "../metrics"
-  version = "=3.3.2"
-  optional = true
-
-  [dependencies.once_cell]
-  version = "1"
-  features = [ "parking_lot" ]
-
-  [dependencies.tokio]
-  version = "1.28"
-  features = [ "io-util", "net", "parking_lot", "rt", "sync", "time" ]
-
-  [dependencies.tokio-util]
-  version = "0.7"
-  features = [ "codec" ]
-
-  [dependencies.tracing]
-  version = "0.1"
-  default-features = false
-=======
 [dependencies.futures-util]
 version = "0.3"
 features = [ "sink" ]
@@ -59,7 +32,7 @@
 [dependencies.metrics]
 package = "snarkos-node-metrics"
 path = "../metrics"
-version = "=3.3.1"
+version = "=3.3.2"
 optional = true
 
 [dependencies.once_cell]
@@ -77,7 +50,6 @@
 [dependencies.tracing]
 version = "0.1"
 default-features = false
->>>>>>> 0df54665
 
 [dev-dependencies.tokio]
 version = "1.28"
