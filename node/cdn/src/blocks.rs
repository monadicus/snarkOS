--- conflicted
+++ resolved
@@ -140,11 +140,7 @@
                 debug!("Synced the ledger up to block {completed_height}");
 
                 // Retrieve the latest height, according to the ledger.
-<<<<<<< HEAD
-                let node_height = ledger.vm().block_store().heights().max().unwrap_or_default().into_owned();
-=======
                 let node_height = *ledger.vm().block_store().heights().max().unwrap_or_default();
->>>>>>> e3635c44
                 // Check the integrity of the latest height.
                 if &node_height != completed_height {
                     return Err((*completed_height, anyhow!("The ledger height does not match the last sync height")));
