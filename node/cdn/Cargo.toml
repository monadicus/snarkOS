[package]
name = "snarkos-node-cdn"
version = "4.1.0"
authors = [ "The Aleo Team <hello@aleo.org>" ]
description = "A CDN client for a decentralized operating system"
homepage = "https://aleo.org"
repository = "https://github.com/ProvableHQ/snarkOS"
keywords = [
  "aleo",
  "cryptography",
  "blockchain",
  "decentralized",
  "zero-knowledge"
]
categories = [ "cryptography", "cryptography::cryptocurrencies", "os" ]
license = "Apache-2.0"
edition = "2024"

[features]
default = [ "parallel" ]
locktick = [ "dep:locktick", "snarkvm/locktick" ]
parallel = [ "rayon" ]
cuda = [ "snarkvm/cuda" ]
metrics = [ "dep:snarkos-node-metrics" ]

[dependencies.anyhow]
workspace = true

[dependencies.bincode]
version = "1.0"

[dependencies.colored]
version = "2"

[dependencies.locktick]
workspace = true
features = [ "parking_lot" ]
optional = true

[dependencies.parking_lot]
version = "0.12"

[dependencies.snarkos-node-metrics]
<<<<<<< HEAD
path = "../metrics"
version = "=4.1.0"
=======
workspace = true
>>>>>>> 24f64586
optional = true
features = [ "metrics" ]

[dependencies.rayon]
workspace = true
optional = true

[dependencies.reqwest]
version = "0.12"
features = [ "rustls-tls" ]

[dependencies.serde]
workspace = true

[dependencies.serde_json]
version = "1"
features = [ "preserve_order" ]

[dependencies.snarkvm]
workspace = true
features = [ "console", "ledger" ]

[dependencies.tokio]
workspace = true
features = [ "rt" ]

[dependencies.tracing]
workspace = true

[dev-dependencies.tokio]
workspace = true
features = [ "rt", "rt-multi-thread" ]

[dev-dependencies.tokio-test]
version = "0.4"

[package.metadata.cargo-machete]
ignored = ["serde"]<|MERGE_RESOLUTION|>--- conflicted
+++ resolved
@@ -41,12 +41,7 @@
 version = "0.12"
 
 [dependencies.snarkos-node-metrics]
-<<<<<<< HEAD
-path = "../metrics"
-version = "=4.1.0"
-=======
 workspace = true
->>>>>>> 24f64586
 optional = true
 features = [ "metrics" ]
 
