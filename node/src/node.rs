// Copyright (C) 2019-2023 Aleo Systems Inc.
// This file is part of the snarkOS library.

// Licensed under the Apache License, Version 2.0 (the "License");
// you may not use this file except in compliance with the License.
// You may obtain a copy of the License at:
// http://www.apache.org/licenses/LICENSE-2.0

// Unless required by applicable law or agreed to in writing, software
// distributed under the License is distributed on an "AS IS" BASIS,
// WITHOUT WARRANTIES OR CONDITIONS OF ANY KIND, either express or implied.
// See the License for the specific language governing permissions and
// limitations under the License.

use crate::{traits::NodeInterface, Client, Prover, Validator};
use snarkos_account::Account;
use snarkos_node_router::messages::NodeType;
use snarkvm::prelude::{
    block::Block,
    store::helpers::{memory::ConsensusMemory, rocksdb::ConsensusDB},
    Address,
    Network,
    PrivateKey,
    ViewKey,
};

use aleo_std::StorageMode;
use anyhow::Result;
use std::{net::SocketAddr, sync::Arc};

pub enum Node<N: Network> {
    /// A validator is a full node, capable of validating blocks.
    Validator(Arc<Validator<N, ConsensusDB<N>>>),
    /// A prover is a light node, capable of producing proofs for consensus.
    Prover(Arc<Prover<N, ConsensusMemory<N>>>),
    /// A client node is a full node, capable of querying with the network.
    Client(Arc<Client<N, ConsensusDB<N>>>),
}

impl<N: Network> Node<N> {
    /// Initializes a new validator node.
    pub async fn new_validator(
        node_ip: SocketAddr,
        bft_ip: Option<SocketAddr>,
        rest_ip: Option<SocketAddr>,
        rest_rps: u32,
        account: Account<N>,
        trusted_peers: &[SocketAddr],
        trusted_validators: &[SocketAddr],
        genesis: Block<N>,
        cdn: Option<String>,
        storage_mode: StorageMode,
<<<<<<< HEAD
        allow_external_peers: bool,
=======
        dev_txs: bool,
>>>>>>> bb7664c2
    ) -> Result<Self> {
        Ok(Self::Validator(Arc::new(
            Validator::new(
                node_ip,
                bft_ip,
                rest_ip,
                rest_rps,
                account,
                trusted_peers,
                trusted_validators,
                genesis,
                cdn,
                storage_mode,
<<<<<<< HEAD
                allow_external_peers,
=======
                dev_txs,
>>>>>>> bb7664c2
            )
            .await?,
        )))
    }

    /// Initializes a new prover node.
    pub async fn new_prover(
        node_ip: SocketAddr,
        account: Account<N>,
        trusted_peers: &[SocketAddr],
        genesis: Block<N>,
        storage_mode: StorageMode,
    ) -> Result<Self> {
        Ok(Self::Prover(Arc::new(Prover::new(node_ip, account, trusted_peers, genesis, storage_mode).await?)))
    }

    /// Initializes a new client node.
    pub async fn new_client(
        node_ip: SocketAddr,
        rest_ip: Option<SocketAddr>,
        rest_rps: u32,
        account: Account<N>,
        trusted_peers: &[SocketAddr],
        genesis: Block<N>,
        cdn: Option<String>,
        storage_mode: StorageMode,
    ) -> Result<Self> {
        Ok(Self::Client(Arc::new(
            Client::new(node_ip, rest_ip, rest_rps, account, trusted_peers, genesis, cdn, storage_mode).await?,
        )))
    }

    /// Returns the node type.
    pub fn node_type(&self) -> NodeType {
        match self {
            Self::Validator(validator) => validator.node_type(),
            Self::Prover(prover) => prover.node_type(),
            Self::Client(client) => client.node_type(),
        }
    }

    /// Returns the account private key of the node.
    pub fn private_key(&self) -> &PrivateKey<N> {
        match self {
            Self::Validator(node) => node.private_key(),
            Self::Prover(node) => node.private_key(),
            Self::Client(node) => node.private_key(),
        }
    }

    /// Returns the account view key of the node.
    pub fn view_key(&self) -> &ViewKey<N> {
        match self {
            Self::Validator(node) => node.view_key(),
            Self::Prover(node) => node.view_key(),
            Self::Client(node) => node.view_key(),
        }
    }

    /// Returns the account address of the node.
    pub fn address(&self) -> Address<N> {
        match self {
            Self::Validator(node) => node.address(),
            Self::Prover(node) => node.address(),
            Self::Client(node) => node.address(),
        }
    }

    /// Returns `true` if the node is in development mode.
    pub fn is_dev(&self) -> bool {
        match self {
            Self::Validator(node) => node.is_dev(),
            Self::Prover(node) => node.is_dev(),
            Self::Client(node) => node.is_dev(),
        }
    }
}<|MERGE_RESOLUTION|>--- conflicted
+++ resolved
@@ -50,11 +50,8 @@
         genesis: Block<N>,
         cdn: Option<String>,
         storage_mode: StorageMode,
-<<<<<<< HEAD
+        dev_txs: bool,
         allow_external_peers: bool,
-=======
-        dev_txs: bool,
->>>>>>> bb7664c2
     ) -> Result<Self> {
         Ok(Self::Validator(Arc::new(
             Validator::new(
@@ -68,11 +65,8 @@
                 genesis,
                 cdn,
                 storage_mode,
-<<<<<<< HEAD
+                dev_txs,
                 allow_external_peers,
-=======
-                dev_txs,
->>>>>>> bb7664c2
             )
             .await?,
         )))
