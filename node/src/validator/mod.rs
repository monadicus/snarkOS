--- conflicted
+++ resolved
@@ -111,14 +111,6 @@
         // Initialize the ledger service.
         let ledger_service = Arc::new(CoreLedgerService::new(ledger.clone(), shutdown.clone()));
 
-<<<<<<< HEAD
-=======
-        // Initialize the consensus layer.
-        let consensus =
-            Consensus::new(account.clone(), ledger_service.clone(), bft_ip, trusted_validators, storage_mode.clone())
-                .await?;
-
->>>>>>> 6e476c85
         // Determine if the validator should rotate external peers.
         let rotate_external_peers = false;
 
@@ -140,18 +132,16 @@
         let sync = Arc::new(BlockSync::new(ledger_service.clone()));
 
         // Initialize the consensus layer.
-        let mut consensus = Consensus::new(
+        let consensus = Consensus::new(
             account.clone(),
             ledger_service.clone(),
             sync.clone(),
             bft_ip,
             trusted_validators,
             storage_mode.clone(),
-        )?;
-        // Initialize the primary channels.
-        let (primary_sender, primary_receiver) = init_primary_channels::<N>();
-        // Start the consensus.
-        consensus.run(primary_sender, primary_receiver).await?;
+        )
+        .await?;
+
         // Initialize the node.
         let mut node = Self {
             ledger: ledger.clone(),
