// Copyright (c) 2019-2025 Provable Inc.
// This file is part of the snarkOS library.

// Licensed under the Apache License, Version 2.0 (the "License");
// you may not use this file except in compliance with the License.
// You may obtain a copy of the License at:

// http://www.apache.org/licenses/LICENSE-2.0

// Unless required by applicable law or agreed to in writing, software
// distributed under the License is distributed on an "AS IS" BASIS,
// WITHOUT WARRANTIES OR CONDITIONS OF ANY KIND, either express or implied.
// See the License for the specific language governing permissions and
// limitations under the License.

use crate::{
    ConnectingPeer,
    NodeType,
    Peer,
    Router,
    messages::{ChallengeRequest, ChallengeResponse, DisconnectReason, Message, MessageCodec, MessageTrait},
};
use snarkos_node_tcp::{ConnectionSide, P2P, Tcp};
use snarkvm::{
    ledger::narwhal::Data,
    prelude::{Address, Field, Network, block::Header, error},
};

use anyhow::{Result, bail};
use futures::SinkExt;
use rand::{Rng, rngs::OsRng};
use std::{collections::hash_map::Entry, io, mem, net::SocketAddr};
use tokio::net::TcpStream;
use tokio_stream::StreamExt;
use tokio_util::codec::Framed;

impl<N: Network> P2P for Router<N> {
    /// Returns a reference to the TCP instance.
    fn tcp(&self) -> &Tcp {
        &self.tcp
    }
}

/// A macro unwrapping the expected handshake message or returning an error for unexpected messages.
#[macro_export]
macro_rules! expect_message {
    ($msg_ty:path, $framed:expr, $peer_addr:expr) => {
        match $framed.try_next().await? {
            // Received the expected message, proceed.
            Some($msg_ty(data)) => {
                trace!("Received '{}' from '{}'", data.name(), $peer_addr);
                data
            }
            // Received a disconnect message, abort.
            Some(Message::Disconnect(reason)) => {
                return Err(error(format!("'{}' disconnected: {reason:?}", $peer_addr)))
            }
            // Received an unexpected message, abort.
            Some(ty) => {
                return Err(error(format!(
                    "'{}' did not follow the handshake protocol: received {:?} instead of {}",
                    $peer_addr,
                    ty.name(),
                    stringify!($msg_ty),
                )))
            }
            // Received nothing.
            None => {
                return Err(error(format!("'{}' disconnected before sending {:?}", $peer_addr, stringify!($msg_ty),)))
            }
        }
    };
}

/// Send the given message to the peer.
async fn send<N: Network>(
    framed: &mut Framed<&mut TcpStream, MessageCodec<N>>,
    peer_addr: SocketAddr,
    message: Message<N>,
) -> io::Result<()> {
    trace!("Sending '{}' to '{peer_addr}'", message.name());
    framed.send(message).await
}

impl<N: Network> Router<N> {
    /// Executes the handshake protocol.
    pub async fn handshake<'a>(
        &'a self,
        peer_addr: SocketAddr,
        stream: &'a mut TcpStream,
        peer_side: ConnectionSide,
        genesis_header: Header<N>,
        restrictions_id: Field<N>,
    ) -> io::Result<ChallengeRequest<N>> {
        // If this is an inbound connection, we log it, but don't know the listening address yet.
        // Otherwise, we can immediately register the listening address.
        let mut listener_addr = if peer_side == ConnectionSide::Initiator {
            debug!("Received a connection request from '{peer_addr}'");
            None
        } else {
            debug!("Connecting to '{peer_addr}'...");
            Some(peer_addr)
        };

        // Check (or impose) IP-level bans.
        #[cfg(not(any(test)))]
        if !self.is_dev() && peer_side == ConnectionSide::Initiator {
            // If the IP is already banned reject the connection.
            if self.is_ip_banned(peer_addr.ip()) {
                trace!("Rejected a connection request from banned IP '{}'", peer_addr.ip());
                return Err(error(format!("'{}' is a banned IP address", peer_addr.ip())));
            }

            let num_attempts =
                self.cache.insert_inbound_connection(peer_addr.ip(), Router::<N>::CONNECTION_ATTEMPTS_SINCE_SECS);

            debug!("Number of connection attempts from '{}': {}", peer_addr.ip(), num_attempts);
            if num_attempts > Router::<N>::MAX_CONNECTION_ATTEMPTS {
                self.update_ip_ban(peer_addr.ip());
                trace!("Rejected a consecutive connection request from IP '{}'", peer_addr.ip());
                return Err(error(format!("'{}' appears to be spamming connections", peer_addr.ip())));
            }
        }

        // Perform the handshake; we pass on a mutable reference to listener_addr in case the process is broken at any point in time.
        let handshake_result = if peer_side == ConnectionSide::Responder {
            self.handshake_inner_initiator(peer_addr, stream, genesis_header, restrictions_id).await
        } else {
            self.handshake_inner_responder(peer_addr, &mut listener_addr, stream, genesis_header, restrictions_id).await
        };

        if let Some(addr) = listener_addr {
            if let Ok(ref challenge_request) = handshake_result {
                if let Some(peer) = self.peer_pool.write().get_mut(&addr) {
                    peer.upgrade_to_connected(peer_addr, challenge_request, self.clone());
                }
                #[cfg(feature = "metrics")]
                self.update_metrics();
                debug!("Completed the handshake with '{peer_addr}'");
            } else if let Some(peer) = self.peer_pool.write().get_mut(&addr) {
                peer.downgrade_to_candidate(addr);
            }
        }

        handshake_result
    }

    /// The connection initiator side of the handshake.
    async fn handshake_inner_initiator<'a>(
        &'a self,
        peer_addr: SocketAddr,
        stream: &'a mut TcpStream,
        genesis_header: Header<N>,
        restrictions_id: Field<N>,
    ) -> io::Result<ChallengeRequest<N>> {
        match self.peer_pool.write().entry(peer_addr) {
            Entry::Vacant(entry) => {
<<<<<<< HEAD
                entry.insert(Peer::Connecting(ConnectingPeer { listener_addr: peer_addr }));
            }
            Entry::Occupied(mut entry) if matches!(entry.get(), Peer::Candidate(_)) => {
                entry.insert(Peer::Connecting(ConnectingPeer { listener_addr: peer_addr }));
=======
                entry.insert(Peer::new_connecting(false));
            }
            Entry::Occupied(mut entry) if matches!(entry.get(), Peer::Candidate(_)) => {
                entry.insert(Peer::new_connecting(entry.get().is_trusted()));
>>>>>>> fe951204
            }
            Entry::Occupied(_) => {
                return Err(error(format!("Duplicate connection attempt with '{peer_addr}'")));
            }
        }
        // Construct the stream.
        let mut framed = Framed::new(stream, MessageCodec::<N>::handshake());

        // Initialize an RNG.
        let rng = &mut OsRng;

        /* Step 1: Send the challenge request. */

        // Sample a random nonce.
        let our_nonce = rng.r#gen();
        // Send a challenge request to the peer.
        let our_request = ChallengeRequest::new(self.local_ip().port(), self.node_type, self.address(), our_nonce);
        send(&mut framed, peer_addr, Message::ChallengeRequest(our_request)).await?;

        /* Step 2: Receive the peer's challenge response followed by the challenge request. */

        // Listen for the challenge response message.
        let peer_response = expect_message!(Message::ChallengeResponse, framed, peer_addr);
        // Listen for the challenge request message.
        let peer_request = expect_message!(Message::ChallengeRequest, framed, peer_addr);

        // Verify the challenge response. If a disconnect reason was returned, send the disconnect message and abort.
        if let Some(reason) = self
            .verify_challenge_response(
                peer_addr,
                peer_request.address,
                peer_request.node_type,
                peer_response,
                genesis_header,
                restrictions_id,
                our_nonce,
            )
            .await
        {
            send(&mut framed, peer_addr, reason.into()).await?;
            return Err(error(format!("Dropped '{peer_addr}' for reason: {reason:?}")));
        }
        // Verify the challenge request. If a disconnect reason was returned, send the disconnect message and abort.
        if let Some(reason) = self.verify_challenge_request(peer_addr, &peer_request) {
            send(&mut framed, peer_addr, reason.into()).await?;
            return Err(error(format!("Dropped '{peer_addr}' for reason: {reason:?}")));
        }

        /* Step 3: Send the challenge response. */

        let response_nonce: u64 = rng.r#gen();
        let data = [peer_request.nonce.to_le_bytes(), response_nonce.to_le_bytes()].concat();
        // Sign the counterparty nonce.
        let Ok(our_signature) = self.account.sign_bytes(&data, rng) else {
            return Err(error(format!("Failed to sign the challenge request nonce from '{peer_addr}'")));
        };
        // Send the challenge response.
        let our_response = ChallengeResponse {
            genesis_header,
            restrictions_id,
            signature: Data::Object(our_signature),
            nonce: response_nonce,
        };
        send(&mut framed, peer_addr, Message::ChallengeResponse(our_response)).await?;

        Ok(peer_request)
    }

    /// The connection responder side of the handshake.
    async fn handshake_inner_responder<'a>(
        &'a self,
        peer_addr: SocketAddr,
        listener_addr: &mut Option<SocketAddr>,
        stream: &'a mut TcpStream,
        genesis_header: Header<N>,
        restrictions_id: Field<N>,
    ) -> io::Result<ChallengeRequest<N>> {
        // Construct the stream.
        let mut framed = Framed::new(stream, MessageCodec::<N>::handshake());

        /* Step 1: Receive the challenge request. */

        // Listen for the challenge request message.
        let peer_request = expect_message!(Message::ChallengeRequest, framed, peer_addr);

        // Obtain the peer's listening address.
        *listener_addr = Some(SocketAddr::new(peer_addr.ip(), peer_request.listener_port));
        let listener_addr = listener_addr.unwrap();

        // Knowing the peer's listening address, ensure it is allowed to connect.
        if let Err(forbidden_message) = self.ensure_peer_is_allowed(listener_addr) {
            return Err(error(format!("{forbidden_message}")));
        }
        // Verify the challenge request. If a disconnect reason was returned, send the disconnect message and abort.
        if let Some(reason) = self.verify_challenge_request(peer_addr, &peer_request) {
            send(&mut framed, peer_addr, reason.into()).await?;
            return Err(error(format!("Dropped '{peer_addr}' for reason: {reason:?}")));
        }

        /* Step 2: Send the challenge response followed by own challenge request. */

        // Initialize an RNG.
        let rng = &mut OsRng;

        // Sign the counterparty nonce.
        let response_nonce: u64 = rng.r#gen();
        let data = [peer_request.nonce.to_le_bytes(), response_nonce.to_le_bytes()].concat();
        let Ok(our_signature) = self.account.sign_bytes(&data, rng) else {
            return Err(error(format!("Failed to sign the challenge request nonce from '{peer_addr}'")));
        };
        // Send the challenge response.
        let our_response = ChallengeResponse {
            genesis_header,
            restrictions_id,
            signature: Data::Object(our_signature),
            nonce: response_nonce,
        };
        send(&mut framed, peer_addr, Message::ChallengeResponse(our_response)).await?;

        // Sample a random nonce.
        let our_nonce = rng.r#gen();
        // Send the challenge request.
        let our_request = ChallengeRequest::new(self.local_ip().port(), self.node_type, self.address(), our_nonce);
        send(&mut framed, peer_addr, Message::ChallengeRequest(our_request)).await?;

        /* Step 3: Receive the challenge response. */

        // Listen for the challenge response message.
        let peer_response = expect_message!(Message::ChallengeResponse, framed, peer_addr);
        // Verify the challenge response. If a disconnect reason was returned, send the disconnect message and abort.
        if let Some(reason) = self
            .verify_challenge_response(
                peer_addr,
                peer_request.address,
                peer_request.node_type,
                peer_response,
                genesis_header,
                restrictions_id,
                our_nonce,
            )
            .await
        {
            send(&mut framed, peer_addr, reason.into()).await?;
            return Err(error(format!("Dropped '{peer_addr}' for reason: {reason:?}")));
        }

        Ok(peer_request)
    }

    /// Ensure the peer is allowed to connect.
    fn ensure_peer_is_allowed(&self, listener_addr: SocketAddr) -> Result<()> {
        // Ensure that it's not a self-connect attempt.
        if self.is_local_ip(&listener_addr) {
            bail!("Dropping connection request from '{listener_addr}' (attempted to self-connect)")
        }
        // Unknown peers are untrusted, so check if `allow_external_peers` is true.
        if !self.allow_external_peers() && !self.is_trusted(&listener_addr) {
            bail!("Dropping connection request from '{listener_addr}' (untrusted)")
        }

        match self.peer_pool.write().entry(listener_addr) {
            Entry::Vacant(entry) => {
<<<<<<< HEAD
                entry.insert(Peer::Connecting(ConnectingPeer { listener_addr }));
=======
                entry.insert(Peer::new_connecting(false));
>>>>>>> fe951204
            }
            Entry::Occupied(mut entry) => match entry.get_mut() {
                peer @ Peer::Candidate(_) => {
<<<<<<< HEAD
                    let _ = mem::replace(peer, Peer::Connecting(ConnectingPeer { listener_addr }));
=======
                    let _ = mem::replace(peer, Peer::new_connecting(peer.is_trusted()));
>>>>>>> fe951204
                }
                Peer::Connecting(_) => {
                    bail!("Dropping connection request from '{listener_addr}' (already connecting)");
                }
                Peer::Connected(_) => {
                    bail!("Dropping connection request from '{listener_addr}' (already connected)");
                }
            },
        };
        Ok(())
    }

    /// Verifies the given challenge request. Returns a disconnect reason if the request is invalid.
    fn verify_challenge_request(
        &self,
        peer_addr: SocketAddr,
        message: &ChallengeRequest<N>,
    ) -> Option<DisconnectReason> {
        // Retrieve the components of the challenge request.
        let &ChallengeRequest { version, listener_port: _, node_type: _, address: _, nonce: _ } = message;

        // Ensure the message protocol version is not outdated.
        if !self.is_valid_message_version(version) {
            warn!("Dropping '{peer_addr}' on version {version} (outdated)");
            return Some(DisconnectReason::OutdatedClientVersion);
        }
        None
    }

    /// Verifies the given challenge response. Returns a disconnect reason if the response is invalid.
    #[allow(clippy::too_many_arguments)]
    async fn verify_challenge_response(
        &self,
        peer_addr: SocketAddr,
        peer_address: Address<N>,
        peer_node_type: NodeType,
        response: ChallengeResponse<N>,
        expected_genesis_header: Header<N>,
        expected_restrictions_id: Field<N>,
        expected_nonce: u64,
    ) -> Option<DisconnectReason> {
        // Retrieve the components of the challenge response.
        let ChallengeResponse { genesis_header, restrictions_id, signature, nonce } = response;

        // Verify the challenge response, by checking that the block header matches.
        if genesis_header != expected_genesis_header {
            warn!("Handshake with '{peer_addr}' failed (incorrect block header)");
            return Some(DisconnectReason::InvalidChallengeResponse);
        }
        // Verify the restrictions ID.
        if !peer_node_type.is_prover() && !self.node_type.is_prover() && restrictions_id != expected_restrictions_id {
            warn!("Handshake with '{peer_addr}' failed (incorrect restrictions ID)");
            return Some(DisconnectReason::InvalidChallengeResponse);
        }
        // Perform the deferred non-blocking deserialization of the signature.
        let Ok(signature) = signature.deserialize().await else {
            warn!("Handshake with '{peer_addr}' failed (cannot deserialize the signature)");
            return Some(DisconnectReason::InvalidChallengeResponse);
        };
        // Verify the signature.
        if !signature.verify_bytes(&peer_address, &[expected_nonce.to_le_bytes(), nonce.to_le_bytes()].concat()) {
            warn!("Handshake with '{peer_addr}' failed (invalid signature)");
            return Some(DisconnectReason::InvalidChallengeResponse);
        }
        None
    }
}<|MERGE_RESOLUTION|>--- conflicted
+++ resolved
@@ -14,7 +14,6 @@
 // limitations under the License.
 
 use crate::{
-    ConnectingPeer,
     NodeType,
     Peer,
     Router,
@@ -29,7 +28,7 @@
 use anyhow::{Result, bail};
 use futures::SinkExt;
 use rand::{Rng, rngs::OsRng};
-use std::{collections::hash_map::Entry, io, mem, net::SocketAddr};
+use std::{collections::hash_map::Entry, io, net::SocketAddr};
 use tokio::net::TcpStream;
 use tokio_stream::StreamExt;
 use tokio_util::codec::Framed;
@@ -155,17 +154,10 @@
     ) -> io::Result<ChallengeRequest<N>> {
         match self.peer_pool.write().entry(peer_addr) {
             Entry::Vacant(entry) => {
-<<<<<<< HEAD
-                entry.insert(Peer::Connecting(ConnectingPeer { listener_addr: peer_addr }));
+                entry.insert(Peer::new_connecting(false, peer_addr));
             }
             Entry::Occupied(mut entry) if matches!(entry.get(), Peer::Candidate(_)) => {
-                entry.insert(Peer::Connecting(ConnectingPeer { listener_addr: peer_addr }));
-=======
-                entry.insert(Peer::new_connecting(false));
-            }
-            Entry::Occupied(mut entry) if matches!(entry.get(), Peer::Candidate(_)) => {
-                entry.insert(Peer::new_connecting(entry.get().is_trusted()));
->>>>>>> fe951204
+                entry.insert(Peer::new_connecting(entry.get().is_trusted(), peer_addr));
             }
             Entry::Occupied(_) => {
                 return Err(error(format!("Duplicate connection attempt with '{peer_addr}'")));
@@ -328,19 +320,11 @@
 
         match self.peer_pool.write().entry(listener_addr) {
             Entry::Vacant(entry) => {
-<<<<<<< HEAD
-                entry.insert(Peer::Connecting(ConnectingPeer { listener_addr }));
-=======
-                entry.insert(Peer::new_connecting(false));
->>>>>>> fe951204
+                entry.insert(Peer::new_connecting(false, listener_addr));
             }
             Entry::Occupied(mut entry) => match entry.get_mut() {
                 peer @ Peer::Candidate(_) => {
-<<<<<<< HEAD
-                    let _ = mem::replace(peer, Peer::Connecting(ConnectingPeer { listener_addr }));
-=======
-                    let _ = mem::replace(peer, Peer::new_connecting(peer.is_trusted()));
->>>>>>> fe951204
+                    *peer = Peer::new_connecting(peer.is_trusted(), listener_addr);
                 }
                 Peer::Connecting(_) => {
                     bail!("Dropping connection request from '{listener_addr}' (already connecting)");
