--- conflicted
+++ resolved
@@ -118,11 +118,7 @@
     const CONNECTION_ATTEMPTS_SINCE_SECS: i64 = 10;
     /// The maximum number of candidate peers permitted to be stored in the node.
     const MAXIMUM_CANDIDATE_PEERS: usize = 10_000;
-<<<<<<< HEAD
     /// The maximum amount of connection attempts within a 10 second threshold.
-=======
-    /// The maximum amount of connection attempts within a 10 second threshold
->>>>>>> 9349107e
     #[cfg(not(test))]
     const MAX_CONNECTION_ATTEMPTS: usize = 10;
     /// The duration after which a connected peer is considered inactive or
