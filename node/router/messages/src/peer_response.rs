--- conflicted
+++ resolved
@@ -31,32 +31,19 @@
     }
 }
 
-<<<<<<< HEAD
 impl ToBytes for PeerResponse {
     fn write_le<W: io::Write>(&self, mut writer: W) -> io::Result<()> {
+        // Restrict the maximum number of peers to share.
         (self.peers.len().min(u8::MAX as usize) as u8).write_le(&mut writer)?;
-        for peer in &self.peers {
+        for peer in self.peers.iter().take(u8::MAX as usize) {
             peer.write_le(&mut writer)?;
-=======
-    /// Serializes the message into the buffer.
-    #[inline]
-    fn serialize<W: Write>(&self, writer: &mut W) -> Result<()> {
-        // Restrict the maximum number of peers to share.
-        (self.peers.len().min(u8::MAX as usize) as u8).write_le(&mut *writer)?;
-        for peer in self.peers.iter().take(u8::MAX as usize) {
-            peer.write_le(&mut *writer)?;
->>>>>>> 6bf62558
         }
-
         Ok(())
     }
 }
 
 impl FromBytes for PeerResponse {
-    fn read_le<R: io::Read>(mut reader: R) -> io::Result<Self>
-    where
-        Self: Sized,
-    {
+    fn read_le<R: io::Read>(mut reader: R) -> io::Result<Self> {
         let count = u8::read_le(&mut reader)?;
         let mut peers = Vec::with_capacity(count as usize);
         for _ in 0..count {
