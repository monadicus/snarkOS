// Copyright 2024 Aleo Network Foundation
// This file is part of the snarkOS library.

// Licensed under the Apache License, Version 2.0 (the "License");
// you may not use this file except in compliance with the License.
// You may obtain a copy of the License at:

// http://www.apache.org/licenses/LICENSE-2.0

// Unless required by applicable law or agreed to in writing, software
// distributed under the License is distributed on an "AS IS" BASIS,
// WITHOUT WARRANTIES OR CONDITIONS OF ANY KIND, either express or implied.
// See the License for the specific language governing permissions and
// limitations under the License.

mod common;
use common::*;

<<<<<<< HEAD
use snarkos_node_tcp::{
    protocols::{Handshake, OnConnect},
    P2P,
};
=======
use snarkos_node_tcp::{P2P, protocols::Handshake};
>>>>>>> 2cb54446

use core::time::Duration;
use deadline::deadline;

#[tokio::test]
async fn test_connect_without_handshake() {
    // Create 2 routers.
    let node0 = validator(0, 2, &[], true).await;
    let node1 = client(0, 2).await;
    assert_eq!(node0.number_of_connected_peers(), 0);
    assert_eq!(node1.number_of_connected_peers(), 0);

    // Start listening.
    node0.tcp().enable_listener().await.unwrap();
    node1.tcp().enable_listener().await.unwrap();

    {
        // Connect node0 to node1.
        node0.connect(node1.local_ip());
        // Sleep briefly.
        tokio::time::sleep(Duration::from_millis(100)).await;

        print_tcp!(node0);
        print_tcp!(node1);

        assert_eq!(node0.tcp().num_connected(), 1);
        assert_eq!(node0.tcp().num_connecting(), 0);
        assert_eq!(node1.tcp().num_connected(), 1);
        assert_eq!(node1.tcp().num_connecting(), 0);
    }
    {
        // Connect node0 from node1 again.
        node0.connect(node1.local_ip());
        // Sleep briefly.
        tokio::time::sleep(Duration::from_millis(100)).await;

        print_tcp!(node0);
        print_tcp!(node1);

        assert_eq!(node0.tcp().num_connected(), 1);
        assert_eq!(node0.tcp().num_connecting(), 0);
        assert_eq!(node1.tcp().num_connected(), 1);
        assert_eq!(node1.tcp().num_connecting(), 0);
    }
    {
        // Connect node1 from node0.
        node1.connect(node0.local_ip());
        // Sleep briefly.
        tokio::time::sleep(Duration::from_millis(100)).await;

        print_tcp!(node0);
        print_tcp!(node1);

        assert_eq!(node0.tcp().num_connected(), 2); // node0 has no way of deduping the connection.
        assert_eq!(node0.tcp().num_connecting(), 0);
        assert_eq!(node1.tcp().num_connected(), 2); // node1 has no way of deduping the connection.
        assert_eq!(node1.tcp().num_connecting(), 0);
    }
}

#[tokio::test]
async fn test_connect_with_handshake() {
    // Create 2 routers.
    let node0 = validator(0, 2, &[], true).await;
    let node1 = client(0, 2).await;
    assert_eq!(node0.number_of_connected_peers(), 0);
    assert_eq!(node1.number_of_connected_peers(), 0);

    // Enable handshake protocol.
    node0.enable_handshake().await;
    node1.enable_handshake().await;

    // Enable on_connect protocol.
    node0.enable_on_connect().await;
    node1.enable_on_connect().await;

    // Start listening.
    node0.tcp().enable_listener().await.unwrap();
    node1.tcp().enable_listener().await.unwrap();

    {
        // Connect node0 to node1.
        node0.connect(node1.local_ip());
        // Await for node1 to be connected.
        let node0_ip = node0.local_ip();
        let node1_ = node1.clone();
        deadline!(Duration::from_secs(5), move || { node1_.is_connected(&node0_ip) });

        print_tcp!(node0);
        print_tcp!(node1);

        // Check the TCP level.
        assert_eq!(node0.tcp().num_connected(), 1);
        assert_eq!(node0.tcp().num_connecting(), 0);
        assert_eq!(node1.tcp().num_connected(), 1);
        assert_eq!(node1.tcp().num_connecting(), 0);

        // Check the router level.
        assert_eq!(node0.number_of_connected_peers(), 1);
        assert_eq!(node1.number_of_connected_peers(), 1);
    }
    {
        // Connect node0 to node1 again.
        node0.connect(node1.local_ip());
        // Await for node1 to be connected.
        let node0_ip = node0.local_ip();
        let node1_ = node1.clone();
        deadline!(Duration::from_secs(5), move || { node1_.is_connected(&node0_ip) });

        print_tcp!(node0);
        print_tcp!(node1);

        // Check the TCP level.
        assert_eq!(node0.tcp().num_connected(), 1);
        assert_eq!(node0.tcp().num_connecting(), 0);
        assert_eq!(node1.tcp().num_connected(), 1);
        assert_eq!(node1.tcp().num_connecting(), 0);

        // Check the router level.
        assert_eq!(node0.number_of_connected_peers(), 1);
        assert_eq!(node1.number_of_connected_peers(), 1);
    }
    {
        // Connect node1 to node0.
        node1.connect(node0.local_ip());
        // Await for node0 to be connected.
        let node1_ip = node1.local_ip();
        let node0_ = node0.clone();
        deadline!(Duration::from_secs(5), move || { node0_.is_connected(&node1_ip) });

        print_tcp!(node0);
        print_tcp!(node1);

        // Check the TCP level.
        assert_eq!(node0.tcp().num_connected(), 1);
        assert_eq!(node0.tcp().num_connecting(), 0);
        assert_eq!(node1.tcp().num_connected(), 1);
        assert_eq!(node1.tcp().num_connecting(), 0);

        // Check the router level.
        assert_eq!(node0.number_of_connected_peers(), 1);
        assert_eq!(node1.number_of_connected_peers(), 1);
    }
}

#[tokio::test]
async fn test_validator_connection() {
    // Create first router and start listening.
    let node0 = validator(0, 2, &[], false).await;
    assert_eq!(node0.number_of_connected_peers(), 0);
    node0.enable_handshake().await;
    node0.enable_on_connect().await;
    node0.tcp().enable_listener().await.unwrap();

    // Get the local IP address from the first router.
    let addr0 = node0.local_ip();

    // Create second router, trusting the first router, and start listening.
    let node1 = validator(0, 2, &[addr0], false).await;
    assert_eq!(node1.number_of_connected_peers(), 0);
    node1.enable_handshake().await;
    node1.enable_on_connect().await;
    node1.tcp().enable_listener().await.unwrap();

    {
        // Connect node0 to node1.
        node0.connect(node1.local_ip());
        // Await for node1 to be connected.
        let node0_ip = node0.local_ip();
        let node1_ = node1.clone();
        deadline!(Duration::from_secs(5), move || { node1_.is_connected(&node0_ip) });

        print_tcp!(node0);
        print_tcp!(node1);

        // Check the TCP level - connection was accepted.
        assert_eq!(node0.tcp().num_connected(), 1);
        assert_eq!(node1.tcp().num_connected(), 1);

        // Check the router level - connection was accepted.
        assert_eq!(node0.number_of_connected_peers(), 1);
        assert_eq!(node1.number_of_connected_peers(), 1);

        // Disconnect the nodes.
        node0.disconnect(node1.local_ip());
        node1.disconnect(node0.local_ip());

        // Await for node1 and node0 to be disconnected.
        let node1_ = node1.clone();
        let node0_ = node0.clone();
        deadline!(Duration::from_secs(5), move || {
            !node1_.is_connected(&node0_.local_ip()) && !node0_.is_connected(&node1_.local_ip())
        });

        // Connect node1 to node0.
        let Ok(res) = node1.connect(node0.local_ip()).unwrap().await else {
            panic!("Connection failed for the wrong reasons.");
        };
        assert!(!res, "Connection was accepted when it should not have been.");

        // Check the TCP level - connection was not accepted.
        assert_eq!(node0.tcp().num_connected(), 0);
        assert_eq!(node1.tcp().num_connected(), 0);

        // Check the router level - connection was not accepted.
        assert_eq!(node0.number_of_connected_peers(), 0);
        assert_eq!(node1.number_of_connected_peers(), 0);
    }
}

#[ignore]
#[tokio::test]
async fn test_connect_simultaneously_with_handshake() {
    // Create 2 routers.
    let node0 = validator(0, 2, &[], true).await;
    let node1 = client(0, 2).await;
    assert_eq!(node0.number_of_connected_peers(), 0);
    assert_eq!(node1.number_of_connected_peers(), 0);

    // Enable handshake protocol.
    node0.enable_handshake().await;
    node1.enable_handshake().await;

    {
        // Connect node0 to node1.
        node0.connect(node1.local_ip());
        // Connect node1 to node0.
        node1.connect(node0.local_ip());
        // Sleep briefly.
        tokio::time::sleep(Duration::from_millis(100)).await;

        print_tcp!(node0);
        print_tcp!(node1);

        // Check the TCP level.
        assert_eq!(node0.tcp().num_connected(), 1);
        assert_eq!(node0.tcp().num_connecting(), 0);
        assert_eq!(node1.tcp().num_connected(), 1);
        assert_eq!(node1.tcp().num_connecting(), 0);

        // Check the router level.
        assert_eq!(node0.number_of_connected_peers(), 1);
        assert_eq!(node1.number_of_connected_peers(), 1);
    }
}<|MERGE_RESOLUTION|>--- conflicted
+++ resolved
@@ -16,14 +16,10 @@
 mod common;
 use common::*;
 
-<<<<<<< HEAD
 use snarkos_node_tcp::{
+    P2P,
     protocols::{Handshake, OnConnect},
-    P2P,
 };
-=======
-use snarkos_node_tcp::{P2P, protocols::Handshake};
->>>>>>> 2cb54446
 
 use core::time::Duration;
 use deadline::deadline;
