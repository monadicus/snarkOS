--- conflicted
+++ resolved
@@ -44,15 +44,8 @@
 features = [ "parking_lot" ]
 optional = true
 
-<<<<<<< HEAD
-[dependencies.metrics]
-package = "snarkos-node-metrics"
-path = "../metrics"
-version = "=4.1.0"
-=======
 [dependencies.snarkos-node-metrics]
 workspace = true
->>>>>>> 24f64586
 optional = true
 
 [dependencies.parking_lot]
@@ -65,28 +58,6 @@
 workspace = true
 
 [dependencies.snarkos-account]
-<<<<<<< HEAD
-path = "../../account"
-version = "=4.1.0"
-
-[dependencies.snarkos-node-bft-ledger-service]
-path = "../bft/ledger-service"
-version = "=4.1.0"
-default-features = false
-features = [ "ledger", "prover" ]
-
-[dependencies.snarkos-node-sync-locators]
-path = "../sync/locators"
-version = "=4.1.0"
-
-[dependencies.snarkos-node-router-messages]
-path = "messages"
-version = "=4.1.0"
-
-[dependencies.snarkos-node-tcp]
-path = "../tcp"
-version = "=4.1.0"
-=======
 workspace = true
 
 [dependencies.snarkos-node-bft-ledger-service]
@@ -101,7 +72,6 @@
 
 [dependencies.snarkos-node-tcp]
 workspace = true
->>>>>>> 24f64586
 
 [dependencies.snarkvm]
 workspace = true
