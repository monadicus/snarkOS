--- conflicted
+++ resolved
@@ -52,45 +52,14 @@
 [dependencies.lru]
 workspace = true
 
-<<<<<<< HEAD
-[dependencies.metrics]
-package = "snarkos-node-metrics"
-path = "../metrics"
-version = "=4.1.0"
-=======
 [dependencies.snarkos-node-metrics]
 workspace = true
->>>>>>> 24f64586
 optional = true
 
 [dependencies.parking_lot]
 workspace = true
 
 [dependencies.snarkos-account]
-<<<<<<< HEAD
-path = "../../account"
-version = "=4.1.0"
-
-[dependencies.snarkos-node-bft]
-path = "../bft"
-version = "=4.1.0"
-
-[dependencies.snarkos-node-bft-ledger-service]
-path = "../bft/ledger-service"
-version = "=4.1.0"
-default-features = false
-features = [ "ledger", "ledger-write" ]
-
-[dependencies.snarkos-node-bft-storage-service]
-path = "../bft/storage-service"
-version = "=4.1.0"
-default-features = false
-features = [ "persistent" ]
-
-[dependencies.snarkos-node-sync]
-path = "../sync"
-version = "=4.1.0"
-=======
 workspace = true
 
 [dependencies.snarkos-node-bft]
@@ -106,7 +75,6 @@
 
 [dependencies.snarkos-node-sync]
 workspace = true
->>>>>>> 24f64586
 
 [dependencies.snarkvm]
 workspace = true
