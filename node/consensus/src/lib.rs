// Copyright 2024-2025 Aleo Network Foundation
// This file is part of the snarkOS library.

// Licensed under the Apache License, Version 2.0 (the "License");
// you may not use this file except in compliance with the License.
// You may obtain a copy of the License at:

// http://www.apache.org/licenses/LICENSE-2.0

// Unless required by applicable law or agreed to in writing, software
// distributed under the License is distributed on an "AS IS" BASIS,
// WITHOUT WARRANTIES OR CONDITIONS OF ANY KIND, either express or implied.
// See the License for the specific language governing permissions and
// limitations under the License.

#![forbid(unsafe_code)]

#[macro_use]
extern crate tracing;

use snarkos_account::Account;
use snarkos_node_bft::{
    BFT,
    MAX_BATCH_DELAY_IN_MS,
    Primary,
    helpers::{
        ConsensusReceiver,
        PrimaryReceiver,
        PrimarySender,
        Storage as NarwhalStorage,
        fmt_id,
        init_consensus_channels,
    },
    spawn_blocking,
};
use snarkos_node_bft_ledger_service::LedgerService;
use snarkos_node_bft_storage_service::BFTPersistentStorage;
use snarkvm::{
    ledger::{
        block::Transaction,
        narwhal::{BatchHeader, Data, Subdag, Transmission, TransmissionID},
        puzzle::{Solution, SolutionID},
    },
    prelude::*,
};

use aleo_std::StorageMode;
use anyhow::Result;
use colored::Colorize;
use indexmap::IndexMap;
#[cfg(feature = "locktick")]
use locktick::parking_lot::Mutex;
use lru::LruCache;
#[cfg(not(feature = "locktick"))]
use parking_lot::Mutex;
use std::{future::Future, net::SocketAddr, num::NonZeroUsize, sync::Arc, time::Duration};
use tokio::{
    sync::{OnceCell, oneshot},
    task::JoinHandle,
};

#[cfg(feature = "metrics")]
use std::collections::HashMap;

/// The capacity of the queue reserved for deployments.
/// Note: This is an inbound queue capacity, not a Narwhal-enforced capacity.
const CAPACITY_FOR_DEPLOYMENTS: usize = 1 << 10;
/// The capacity of the queue reserved for executions.
/// Note: This is an inbound queue capacity, not a Narwhal-enforced capacity.
const CAPACITY_FOR_EXECUTIONS: usize = 1 << 10;
/// The capacity of the queue reserved for solutions.
/// Note: This is an inbound queue capacity, not a Narwhal-enforced capacity.
const CAPACITY_FOR_SOLUTIONS: usize = 1 << 10;
/// The **suggested** maximum number of deployments in each interval.
/// Note: This is an inbound queue limit, not a Narwhal-enforced limit.
const MAX_DEPLOYMENTS_PER_INTERVAL: usize = 1;

/// Helper struct to track incoming transactions.
struct TransactionsQueue<N: Network> {
    pub deployments: LruCache<N::TransactionID, Transaction<N>>,
    pub executions: LruCache<N::TransactionID, Transaction<N>>,
}

impl<N: Network> Default for TransactionsQueue<N> {
    fn default() -> Self {
        Self {
            deployments: LruCache::new(NonZeroUsize::new(CAPACITY_FOR_DEPLOYMENTS).unwrap()),
            executions: LruCache::new(NonZeroUsize::new(CAPACITY_FOR_EXECUTIONS).unwrap()),
        }
    }
}

#[derive(Clone)]
pub struct Consensus<N: Network> {
    /// The ledger.
    ledger: Arc<dyn LedgerService<N>>,
    /// The BFT.
    bft: BFT<N>,
    /// The primary sender.
    primary_sender: Arc<OnceCell<PrimarySender<N>>>,
    /// The unconfirmed solutions queue.
    solutions_queue: Arc<Mutex<LruCache<SolutionID<N>, Solution<N>>>>,
    /// The unconfirmed transactions queue.
    transactions_queue: Arc<Mutex<TransactionsQueue<N>>>,
    /// The recently-seen unconfirmed solutions.
    seen_solutions: Arc<Mutex<LruCache<SolutionID<N>, ()>>>,
    /// The recently-seen unconfirmed transactions.
    seen_transactions: Arc<Mutex<LruCache<N::TransactionID, ()>>>,
    #[cfg(feature = "metrics")]
    transmissions_queue_timestamps: Arc<Mutex<HashMap<TransmissionID<N>, i64>>>,
    /// The spawned handles.
    handles: Arc<Mutex<Vec<JoinHandle<()>>>>,
}

impl<N: Network> Consensus<N> {
    /// Initializes a new instance of consensus.
    pub fn new(
        account: Account<N>,
        ledger: Arc<dyn LedgerService<N>>,
        ip: Option<SocketAddr>,
        trusted_validators: &[SocketAddr],
        storage_mode: StorageMode,
    ) -> Result<Self> {
<<<<<<< HEAD
=======
        // Recover the development ID, if it is present.
        let dev = match storage_mode {
            StorageMode::Development(id) => Some(id),
            StorageMode::Production | StorageMode::Custom(..) | StorageMode::Test(_) => None,
        };
>>>>>>> 2f67d2de
        // Initialize the Narwhal transmissions.
        let transmissions = Arc::new(BFTPersistentStorage::open(storage_mode.clone())?);
        // Initialize the Narwhal storage.
        let storage = NarwhalStorage::new(ledger.clone(), transmissions, BatchHeader::<N>::MAX_GC_ROUNDS as u64);
        // Initialize the BFT.
        let bft = BFT::new(account, storage, ledger.clone(), ip, trusted_validators, storage_mode)?;
        // Return the consensus.
        Ok(Self {
            ledger,
            bft,
            primary_sender: Default::default(),
            solutions_queue: Arc::new(Mutex::new(LruCache::new(NonZeroUsize::new(CAPACITY_FOR_SOLUTIONS).unwrap()))),
            transactions_queue: Default::default(),
            seen_solutions: Arc::new(Mutex::new(LruCache::new(NonZeroUsize::new(1 << 16).unwrap()))),
            seen_transactions: Arc::new(Mutex::new(LruCache::new(NonZeroUsize::new(1 << 16).unwrap()))),
            #[cfg(feature = "metrics")]
            transmissions_queue_timestamps: Default::default(),
            handles: Default::default(),
        })
    }

    /// Run the consensus instance.
    pub async fn run(&mut self, primary_sender: PrimarySender<N>, primary_receiver: PrimaryReceiver<N>) -> Result<()> {
        info!("Starting the consensus instance...");
        // Set the primary sender.
        self.primary_sender.set(primary_sender.clone()).expect("Primary sender already set");

        // First, initialize the consensus channels.
        let (consensus_sender, consensus_receiver) = init_consensus_channels();
        // Then, start the consensus handlers.
        self.start_handlers(consensus_receiver);
        // Lastly, the consensus.
        self.bft.run(Some(consensus_sender), primary_sender, primary_receiver).await?;
        Ok(())
    }

    /// Returns the ledger.
    pub const fn ledger(&self) -> &Arc<dyn LedgerService<N>> {
        &self.ledger
    }

    /// Returns the BFT.
    pub const fn bft(&self) -> &BFT<N> {
        &self.bft
    }

    /// Returns the primary sender.
    pub fn primary_sender(&self) -> &PrimarySender<N> {
        self.primary_sender.get().expect("Primary sender not set")
    }
}

impl<N: Network> Consensus<N> {
    /// Returns the number of unconfirmed transmissions.
    pub fn num_unconfirmed_transmissions(&self) -> usize {
        self.bft.num_unconfirmed_transmissions()
    }

    /// Returns the number of unconfirmed ratifications.
    pub fn num_unconfirmed_ratifications(&self) -> usize {
        self.bft.num_unconfirmed_ratifications()
    }

    /// Returns the number of solutions.
    pub fn num_unconfirmed_solutions(&self) -> usize {
        self.bft.num_unconfirmed_solutions()
    }

    /// Returns the number of unconfirmed transactions.
    pub fn num_unconfirmed_transactions(&self) -> usize {
        self.bft.num_unconfirmed_transactions()
    }
}

impl<N: Network> Consensus<N> {
    /// Returns the unconfirmed transmission IDs.
    pub fn unconfirmed_transmission_ids(&self) -> impl '_ + Iterator<Item = TransmissionID<N>> {
        self.worker_transmission_ids().chain(self.inbound_transmission_ids())
    }

    /// Returns the unconfirmed transmissions.
    pub fn unconfirmed_transmissions(&self) -> impl '_ + Iterator<Item = (TransmissionID<N>, Transmission<N>)> {
        self.worker_transmissions().chain(self.inbound_transmissions())
    }

    /// Returns the unconfirmed solutions.
    pub fn unconfirmed_solutions(&self) -> impl '_ + Iterator<Item = (SolutionID<N>, Data<Solution<N>>)> {
        self.worker_solutions().chain(self.inbound_solutions())
    }

    /// Returns the unconfirmed transactions.
    pub fn unconfirmed_transactions(&self) -> impl '_ + Iterator<Item = (N::TransactionID, Data<Transaction<N>>)> {
        self.worker_transactions().chain(self.inbound_transactions())
    }
}

impl<N: Network> Consensus<N> {
    /// Returns the worker transmission IDs.
    pub fn worker_transmission_ids(&self) -> impl '_ + Iterator<Item = TransmissionID<N>> {
        self.bft.worker_transmission_ids()
    }

    /// Returns the worker transmissions.
    pub fn worker_transmissions(&self) -> impl '_ + Iterator<Item = (TransmissionID<N>, Transmission<N>)> {
        self.bft.worker_transmissions()
    }

    /// Returns the worker solutions.
    pub fn worker_solutions(&self) -> impl '_ + Iterator<Item = (SolutionID<N>, Data<Solution<N>>)> {
        self.bft.worker_solutions()
    }

    /// Returns the worker transactions.
    pub fn worker_transactions(&self) -> impl '_ + Iterator<Item = (N::TransactionID, Data<Transaction<N>>)> {
        self.bft.worker_transactions()
    }
}

impl<N: Network> Consensus<N> {
    /// Returns the transmission IDs in the inbound queue.
    pub fn inbound_transmission_ids(&self) -> impl '_ + Iterator<Item = TransmissionID<N>> {
        self.inbound_transmissions().map(|(id, _)| id)
    }

    /// Returns the transmissions in the inbound queue.
    pub fn inbound_transmissions(&self) -> impl '_ + Iterator<Item = (TransmissionID<N>, Transmission<N>)> {
        self.inbound_transactions()
            .map(|(id, tx)| {
                (
                    TransmissionID::Transaction(id, tx.to_checksum::<N>().unwrap_or_default()),
                    Transmission::Transaction(tx),
                )
            })
            .chain(self.inbound_solutions().map(|(id, solution)| {
                (
                    TransmissionID::Solution(id, solution.to_checksum::<N>().unwrap_or_default()),
                    Transmission::Solution(solution),
                )
            }))
    }

    /// Returns the solutions in the inbound queue.
    pub fn inbound_solutions(&self) -> impl '_ + Iterator<Item = (SolutionID<N>, Data<Solution<N>>)> {
        // Return an iterator over the solutions in the inbound queue.
        self.solutions_queue.lock().clone().into_iter().map(|(id, solution)| (id, Data::Object(solution)))
    }

    /// Returns the transactions in the inbound queue.
    pub fn inbound_transactions(&self) -> impl '_ + Iterator<Item = (N::TransactionID, Data<Transaction<N>>)> {
        // Acquire the lock on the transactions queue.
        let tx_queue = self.transactions_queue.lock();
        // Return an iterator over the deployment and execution transactions in the inbound queue.
        tx_queue
            .deployments
            .clone()
            .into_iter()
            .chain(tx_queue.executions.clone())
            .map(|(id, tx)| (id, Data::Object(tx)))
    }
}

impl<N: Network> Consensus<N> {
    /// Adds the given unconfirmed solution to the memory pool.
    pub async fn add_unconfirmed_solution(&self, solution: Solution<N>) -> Result<()> {
        // Calculate the transmission checksum.
        let checksum = Data::<Solution<N>>::Buffer(solution.to_bytes_le()?.into()).to_checksum::<N>()?;
        #[cfg(feature = "metrics")]
        {
            metrics::increment_gauge(metrics::consensus::UNCONFIRMED_SOLUTIONS, 1f64);
            let timestamp = snarkos_node_bft::helpers::now();
            self.transmissions_queue_timestamps
                .lock()
                .insert(TransmissionID::Solution(solution.id(), checksum), timestamp);
        }
        // Queue the unconfirmed solution.
        {
            let solution_id = solution.id();

            // Check if the transaction was recently seen.
            if self.seen_solutions.lock().put(solution_id, ()).is_some() {
                // If the transaction was recently seen, return early.
                return Ok(());
            }
            // Check if the solution already exists in the ledger.
            if self.ledger.contains_transmission(&TransmissionID::Solution(solution_id, checksum))? {
                bail!("Solution '{}' exists in the ledger {}", fmt_id(solution_id), "(skipping)".dimmed());
            }
            // Add the solution to the memory pool.
            trace!("Received unconfirmed solution '{}' in the queue", fmt_id(solution_id));
            if self.solutions_queue.lock().put(solution_id, solution).is_some() {
                bail!("Solution '{}' exists in the memory pool", fmt_id(solution_id));
            }
        }

        // Try to process the unconfirmed solutions in the memory pool.
        self.process_unconfirmed_solutions().await
    }

    /// Processes unconfirmed transactions in the memory pool.
    pub async fn process_unconfirmed_solutions(&self) -> Result<()> {
        // If the memory pool of this node is full, return early.
        let num_unconfirmed_solutions = self.num_unconfirmed_solutions();
        let num_unconfirmed_transmissions = self.num_unconfirmed_transmissions();
        if num_unconfirmed_solutions >= N::MAX_SOLUTIONS
            || num_unconfirmed_transmissions >= Primary::<N>::MAX_TRANSMISSIONS_TOLERANCE
        {
            return Ok(());
        }
        // Retrieve the solutions.
        let solutions = {
            // Determine the available capacity.
            let capacity = N::MAX_SOLUTIONS.saturating_sub(num_unconfirmed_solutions);
            // Acquire the lock on the queue.
            let mut queue = self.solutions_queue.lock();
            // Determine the number of solutions to send.
            let num_solutions = queue.len().min(capacity);
            // Drain the solutions from the queue.
            (0..num_solutions).filter_map(|_| queue.pop_lru().map(|(_, solution)| solution)).collect::<Vec<_>>()
        };
        // Iterate over the solutions.
        for solution in solutions.into_iter() {
            let solution_id = solution.id();
            trace!("Adding unconfirmed solution '{}' to the memory pool...", fmt_id(solution_id));
            // Send the unconfirmed solution to the primary.
            if let Err(e) = self.primary_sender().send_unconfirmed_solution(solution_id, Data::Object(solution)).await {
                // If the BFT is synced, then log the warning.
                if self.bft.is_synced() {
                    // If error occurs after the first 10 blocks of the epoch, log it as a warning, otherwise ignore.
                    if self.ledger().latest_block_height() % N::NUM_BLOCKS_PER_EPOCH > 10 {
                        warn!("Failed to add unconfirmed solution '{}' to the memory pool - {e}", fmt_id(solution_id))
                    };
                }
            }
        }
        Ok(())
    }

    /// Adds the given unconfirmed transaction to the memory pool.
    pub async fn add_unconfirmed_transaction(&self, transaction: Transaction<N>) -> Result<()> {
        // Calculate the transmission checksum.
        let checksum = Data::<Transaction<N>>::Buffer(transaction.to_bytes_le()?.into()).to_checksum::<N>()?;
        #[cfg(feature = "metrics")]
        {
            metrics::increment_gauge(metrics::consensus::UNCONFIRMED_TRANSACTIONS, 1f64);
            let timestamp = snarkos_node_bft::helpers::now();
            self.transmissions_queue_timestamps
                .lock()
                .insert(TransmissionID::Transaction(transaction.id(), checksum), timestamp);
        }
        // Queue the unconfirmed transaction.
        {
            let transaction_id = transaction.id();

            // Check that the transaction is not a fee transaction.
            if transaction.is_fee() {
                bail!("Transaction '{}' is a fee transaction {}", fmt_id(transaction_id), "(skipping)".dimmed());
            }
            // Check if the transaction was recently seen.
            if self.seen_transactions.lock().put(transaction_id, ()).is_some() {
                // If the transaction was recently seen, return early.
                return Ok(());
            }
            // Check if the transaction already exists in the ledger.
            if self.ledger.contains_transmission(&TransmissionID::Transaction(transaction_id, checksum))? {
                bail!("Transaction '{}' exists in the ledger {}", fmt_id(transaction_id), "(skipping)".dimmed());
            }
            // Add the transaction to the memory pool.
            trace!("Received unconfirmed transaction '{}' in the queue", fmt_id(transaction_id));
            if transaction.is_deploy() {
                if self.transactions_queue.lock().deployments.put(transaction_id, transaction).is_some() {
                    bail!("Transaction '{}' exists in the memory pool", fmt_id(transaction_id));
                }
            } else if self.transactions_queue.lock().executions.put(transaction_id, transaction).is_some() {
                bail!("Transaction '{}' exists in the memory pool", fmt_id(transaction_id));
            }

            // Try to process the unconfirmed transactions in the memory pool.
            self.process_unconfirmed_transactions().await
        }
    }

    /// Processes unconfirmed transactions in the memory pool.
    pub async fn process_unconfirmed_transactions(&self) -> Result<()> {
        // If the memory pool of this node is full, return early.
        let num_unconfirmed_transmissions = self.num_unconfirmed_transmissions();
        if num_unconfirmed_transmissions >= Primary::<N>::MAX_TRANSMISSIONS_TOLERANCE {
            return Ok(());
        }
        // Retrieve the transactions.
        let transactions = {
            // Determine the available capacity.
            let capacity = Primary::<N>::MAX_TRANSMISSIONS_TOLERANCE.saturating_sub(num_unconfirmed_transmissions);
            // Acquire the lock on the transactions queue.
            let mut tx_queue = self.transactions_queue.lock();
            // Determine the number of deployments to send.
            let num_deployments = tx_queue.deployments.len().min(capacity).min(MAX_DEPLOYMENTS_PER_INTERVAL);
            // Determine the number of executions to send.
            let num_executions = tx_queue.executions.len().min(capacity.saturating_sub(num_deployments));
            // Create an iterator which will select interleaved deployments and executions within the capacity.
            // Note: interleaving ensures we will never have consecutive invalid deployments blocking the queue.
            let selector_iter = (0..num_deployments).map(|_| true).interleave((0..num_executions).map(|_| false));
            // Drain the transactions from the queue, interleaving deployments and executions.
            selector_iter
                .filter_map(|select_deployment| {
                    if select_deployment {
                        tx_queue.deployments.pop_lru().map(|(_, tx)| tx)
                    } else {
                        tx_queue.executions.pop_lru().map(|(_, tx)| tx)
                    }
                })
                .collect_vec()
        };
        // Iterate over the transactions.
        for transaction in transactions.into_iter() {
            let transaction_id = transaction.id();
            trace!("Adding unconfirmed transaction '{}' to the memory pool...", fmt_id(transaction_id));
            // Send the unconfirmed transaction to the primary.
            if let Err(e) =
                self.primary_sender().send_unconfirmed_transaction(transaction_id, Data::Object(transaction)).await
            {
                // If the BFT is synced, then log the warning.
                if self.bft.is_synced() {
                    warn!(
                        "Failed to add unconfirmed transaction '{}' to the memory pool - {e}",
                        fmt_id(transaction_id)
                    );
                }
            }
        }
        Ok(())
    }
}

impl<N: Network> Consensus<N> {
    /// Starts the consensus handlers.
    fn start_handlers(&self, consensus_receiver: ConsensusReceiver<N>) {
        let ConsensusReceiver { mut rx_consensus_subdag } = consensus_receiver;

        // Process the committed subdag and transmissions from the BFT.
        let self_ = self.clone();
        self.spawn(async move {
            while let Some((committed_subdag, transmissions, callback)) = rx_consensus_subdag.recv().await {
                self_.process_bft_subdag(committed_subdag, transmissions, callback).await;
            }
        });

        // Process the unconfirmed transactions in the memory pool.
        let self_ = self.clone();
        self.spawn(async move {
            loop {
                // Sleep briefly.
                tokio::time::sleep(Duration::from_millis(MAX_BATCH_DELAY_IN_MS)).await;
                // Process the unconfirmed transactions in the memory pool.
                if let Err(e) = self_.process_unconfirmed_transactions().await {
                    warn!("Cannot process unconfirmed transactions - {e}");
                }
                // Process the unconfirmed solutions in the memory pool.
                if let Err(e) = self_.process_unconfirmed_solutions().await {
                    warn!("Cannot process unconfirmed solutions - {e}");
                }
            }
        });
    }

    /// Processes the committed subdag and transmissions from the BFT.
    async fn process_bft_subdag(
        &self,
        subdag: Subdag<N>,
        transmissions: IndexMap<TransmissionID<N>, Transmission<N>>,
        callback: oneshot::Sender<Result<()>>,
    ) {
        // Try to advance to the next block.
        let self_ = self.clone();
        let transmissions_ = transmissions.clone();
        let result = spawn_blocking! { self_.try_advance_to_next_block(subdag, transmissions_) };

        // If the block failed to advance, reinsert the transmissions into the memory pool.
        if let Err(e) = &result {
            error!("Unable to advance to the next block - {e}");
            // On failure, reinsert the transmissions into the memory pool.
            self.reinsert_transmissions(transmissions).await;
        }
        // Send the callback **after** advancing to the next block.
        // Note: We must await the block to be advanced before sending the callback.
        callback.send(result).ok();
    }

    /// Attempts to advance to the next block.
    fn try_advance_to_next_block(
        &self,
        subdag: Subdag<N>,
        transmissions: IndexMap<TransmissionID<N>, Transmission<N>>,
    ) -> Result<()> {
        #[cfg(feature = "metrics")]
        let start = subdag.leader_certificate().batch_header().timestamp();
        #[cfg(feature = "metrics")]
        let num_committed_certificates = subdag.values().map(|c| c.len()).sum::<usize>();
        #[cfg(feature = "metrics")]
        let current_block_timestamp = self.ledger.latest_block().header().metadata().timestamp();

        // Create the candidate next block.
        let next_block = self.ledger.prepare_advance_to_next_quorum_block(subdag, transmissions)?;
        // Check that the block is well-formed.
        self.ledger.check_next_block(&next_block)?;
        // Advance to the next block.
        self.ledger.advance_to_next_block(&next_block)?;

        // If the next block starts a new epoch, clear the existing solutions.
        if next_block.height() % N::NUM_BLOCKS_PER_EPOCH == 0 {
            // Clear the solutions queue.
            self.solutions_queue.lock().clear();
            // Clear the worker solutions.
            self.bft.primary().clear_worker_solutions();
        }

        #[cfg(feature = "metrics")]
        {
            let elapsed = std::time::Duration::from_secs((snarkos_node_bft::helpers::now() - start) as u64);
            let next_block_timestamp = next_block.header().metadata().timestamp();
            let block_latency = next_block_timestamp - current_block_timestamp;
            let proof_target = next_block.header().proof_target();
            let coinbase_target = next_block.header().coinbase_target();
            let cumulative_proof_target = next_block.header().cumulative_proof_target();

            metrics::add_transmission_latency_metric(&self.transmissions_queue_timestamps, &next_block);

            metrics::gauge(metrics::consensus::COMMITTED_CERTIFICATES, num_committed_certificates as f64);
            metrics::histogram(metrics::consensus::CERTIFICATE_COMMIT_LATENCY, elapsed.as_secs_f64());
            metrics::histogram(metrics::consensus::BLOCK_LATENCY, block_latency as f64);
            metrics::gauge(metrics::blocks::PROOF_TARGET, proof_target as f64);
            metrics::gauge(metrics::blocks::COINBASE_TARGET, coinbase_target as f64);
            metrics::gauge(metrics::blocks::CUMULATIVE_PROOF_TARGET, cumulative_proof_target as f64);
        }
        Ok(())
    }

    /// Reinserts the given transmissions into the memory pool.
    async fn reinsert_transmissions(&self, transmissions: IndexMap<TransmissionID<N>, Transmission<N>>) {
        // Iterate over the transmissions.
        for (transmission_id, transmission) in transmissions.into_iter() {
            // Reinsert the transmission into the memory pool.
            if let Err(e) = self.reinsert_transmission(transmission_id, transmission).await {
                warn!(
                    "Unable to reinsert transmission {}.{} into the memory pool - {e}",
                    fmt_id(transmission_id),
                    fmt_id(transmission_id.checksum().unwrap_or_default()).dimmed()
                );
            }
        }
    }

    /// Reinserts the given transmission into the memory pool.
    async fn reinsert_transmission(
        &self,
        transmission_id: TransmissionID<N>,
        transmission: Transmission<N>,
    ) -> Result<()> {
        // Initialize a callback sender and receiver.
        let (callback, callback_receiver) = oneshot::channel();
        // Send the transmission to the primary.
        match (transmission_id, transmission) {
            (TransmissionID::Ratification, Transmission::Ratification) => return Ok(()),
            (TransmissionID::Solution(solution_id, _), Transmission::Solution(solution)) => {
                // Send the solution to the primary.
                self.primary_sender().tx_unconfirmed_solution.send((solution_id, solution, callback)).await?;
            }
            (TransmissionID::Transaction(transaction_id, _), Transmission::Transaction(transaction)) => {
                // Send the transaction to the primary.
                self.primary_sender().tx_unconfirmed_transaction.send((transaction_id, transaction, callback)).await?;
            }
            _ => bail!("Mismatching `(transmission_id, transmission)` pair in consensus"),
        }
        // Await the callback.
        callback_receiver.await?
    }

    /// Spawns a task with the given future; it should only be used for long-running tasks.
    fn spawn<T: Future<Output = ()> + Send + 'static>(&self, future: T) {
        self.handles.lock().push(tokio::spawn(future));
    }

    /// Shuts down the BFT.
    pub async fn shut_down(&self) {
        info!("Shutting down consensus...");
        // Shut down the BFT.
        self.bft.shut_down().await;
        // Abort the tasks.
        self.handles.lock().iter().for_each(|handle| handle.abort());
    }
}<|MERGE_RESOLUTION|>--- conflicted
+++ resolved
@@ -121,14 +121,6 @@
         trusted_validators: &[SocketAddr],
         storage_mode: StorageMode,
     ) -> Result<Self> {
-<<<<<<< HEAD
-=======
-        // Recover the development ID, if it is present.
-        let dev = match storage_mode {
-            StorageMode::Development(id) => Some(id),
-            StorageMode::Production | StorageMode::Custom(..) | StorageMode::Test(_) => None,
-        };
->>>>>>> 2f67d2de
         // Initialize the Narwhal transmissions.
         let transmissions = Arc::new(BFTPersistentStorage::open(storage_mode.clone())?);
         // Initialize the Narwhal storage.
