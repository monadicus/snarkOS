# snarkos-node-consensus

[![Crates.io](https://img.shields.io/crates/v/snarkos-node-consensus.svg?color=neon)](https://crates.io/crates/snarkos-node-consensus)
[![Authors](https://img.shields.io/badge/authors-Aleo-orange.svg)](https://aleo.org)
[![License](https://img.shields.io/badge/License-Apache%202.0-blue.svg)](./LICENSE.md)

<<<<<<< HEAD
The `snarkos-node-consensus` crate provides the consensus layer for the snarkOS node.

It builds on top of the `snarkos-node-bft` crate, which provides an abstract implementationv of the AleoBFT.
More concretely, this crate provides the communication logic that allows multiple AleoBFT nodes to interact with each other.
=======
The crate builds on top of the `snarkos-node-bft`, which implements AleoBFT.
It manages a ratelimiter/mempool for incoming transmissions, and manages construction of blocks from batches that have been confirmed by the BFT layer.
>>>>>>> 6e476c85
<|MERGE_RESOLUTION|>--- conflicted
+++ resolved
@@ -4,12 +4,5 @@
 [![Authors](https://img.shields.io/badge/authors-Aleo-orange.svg)](https://aleo.org)
 [![License](https://img.shields.io/badge/License-Apache%202.0-blue.svg)](./LICENSE.md)
 
-<<<<<<< HEAD
-The `snarkos-node-consensus` crate provides the consensus layer for the snarkOS node.
-
-It builds on top of the `snarkos-node-bft` crate, which provides an abstract implementationv of the AleoBFT.
-More concretely, this crate provides the communication logic that allows multiple AleoBFT nodes to interact with each other.
-=======
 The crate builds on top of the `snarkos-node-bft`, which implements AleoBFT.
-It manages a ratelimiter/mempool for incoming transmissions, and manages construction of blocks from batches that have been confirmed by the BFT layer.
->>>>>>> 6e476c85
+It manages a ratelimiter/mempool for incoming transmissions, and manages construction of blocks from batches that have been confirmed by the BFT layer.