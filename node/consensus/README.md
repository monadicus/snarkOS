--- conflicted
+++ resolved
@@ -4,11 +4,5 @@
 [![Authors](https://img.shields.io/badge/authors-Aleo-orange.svg)](https://aleo.org)
 [![License](https://img.shields.io/badge/License-Apache%202.0-blue.svg)](./LICENSE.md)
 
-<<<<<<< HEAD
-The `snarkos-node-consensus` crate provides the consensus layer for the snarkOS node.
-
 The crate builds on top of the `snarkos-node-bft`, which implements AleoBFT.
-It manages a ratelimiter/mempool for incoming transmissions, and manages construction of blocks from batches that have been confirmed by the BFT layer.
-=======
-The `snarkos-node-consensus` crate provides the consensus layer for the snarkOS node.
->>>>>>> 99021b77
+It manages a ratelimiter/mempool for incoming transmissions, and manages construction of blocks from batches that have been confirmed by the BFT layer.