--- conflicted
+++ resolved
@@ -126,20 +126,11 @@
         block_sync: Arc<BlockSync<N>>,
         ip: Option<SocketAddr>,
         trusted_validators: &[SocketAddr],
-<<<<<<< HEAD
-
-        dev: Option<u16>,
-    ) -> Result<Self> {
-        let gateway =
-            Gateway::new(account.clone(), storage.clone(), ledger.clone(), ip, trusted_validators, dev).unwrap();
-
-=======
         storage_mode: StorageMode,
     ) -> Result<Self> {
         // Initialize the gateway.
         let gateway =
             Gateway::new(account, storage.clone(), ledger.clone(), ip, trusted_validators, storage_mode.dev())?;
->>>>>>> a1e4a282
         // Initialize the sync module.
         let sync = Sync::new(gateway.clone(), storage.clone(), ledger.clone(), block_sync);
 
@@ -1952,12 +1943,9 @@
 
         // Initialize the primary.
         let account = accounts[account_index].1.clone();
-<<<<<<< HEAD
         let block_sync = Arc::new(BlockSync::new(ledger.clone()));
-        let mut primary = Primary::new(account, storage, ledger, block_sync, None, &[], None).unwrap();
-=======
-        let mut primary = Primary::new(account, storage, ledger, None, &[], StorageMode::new_test(None)).unwrap();
->>>>>>> a1e4a282
+        let mut primary =
+            Primary::new(account, storage, ledger, block_sync, None, &[], StorageMode::Test(None)).unwrap();
 
         // Construct a worker instance.
         primary.workers = Arc::from([Worker::new(
