// Copyright 2024-2025 Aleo Network Foundation
// This file is part of the snarkOS library.

// Licensed under the Apache License, Version 2.0 (the "License");
// you may not use this file except in compliance with the License.
// You may obtain a copy of the License at:

// http://www.apache.org/licenses/LICENSE-2.0

// Unless required by applicable law or agreed to in writing, software
// distributed under the License is distributed on an "AS IS" BASIS,
// WITHOUT WARRANTIES OR CONDITIONS OF ANY KIND, either express or implied.
// See the License for the specific language governing permissions and
// limitations under the License.

use crate::{
    Gateway,
    MAX_BATCH_DELAY_IN_MS,
    MAX_WORKERS,
    MIN_BATCH_DELAY_IN_SECS,
    PRIMARY_PING_IN_MS,
    Sync,
    Transport,
    WORKER_PING_IN_MS,
    Worker,
    events::{BatchPropose, BatchSignature, Event},
    helpers::{
        BFTSender,
        PrimaryReceiver,
        PrimarySender,
        Proposal,
        ProposalCache,
        SignedProposals,
        Storage,
        assign_to_worker,
        assign_to_workers,
        fmt_id,
        init_sync_channels,
        init_worker_channels,
        now,
    },
    spawn_blocking,
};
use snarkos_account::Account;
use snarkos_node_bft_events::PrimaryPing;
use snarkos_node_bft_ledger_service::LedgerService;
use snarkos_node_sync::DUMMY_SELF_IP;
use snarkvm::{
    console::{
        prelude::*,
        types::{Address, Field},
    },
    ledger::{
        block::Transaction,
        narwhal::{BatchCertificate, BatchHeader, Data, Transmission, TransmissionID},
        puzzle::{Solution, SolutionID},
    },
    prelude::committee::Committee,
};

use aleo_std::StorageMode;
use colored::Colorize;
use futures::stream::{FuturesUnordered, StreamExt};
use indexmap::{IndexMap, IndexSet};
#[cfg(feature = "locktick")]
use locktick::{
    parking_lot::{Mutex, RwLock},
    tokio::Mutex as TMutex,
};
#[cfg(not(feature = "locktick"))]
use parking_lot::{Mutex, RwLock};
use rayon::prelude::*;
use std::{
    collections::{HashMap, HashSet},
    future::Future,
    net::SocketAddr,
    sync::Arc,
    time::Duration,
};
#[cfg(not(feature = "locktick"))]
use tokio::sync::Mutex as TMutex;
use tokio::{sync::OnceCell, task::JoinHandle};

/// A helper type for an optional proposed batch.
pub type ProposedBatch<N> = RwLock<Option<Proposal<N>>>;

#[derive(Clone)]
pub struct Primary<N: Network> {
    /// The sync module.
    sync: Sync<N>,
    /// The gateway.
    gateway: Gateway<N>,
    /// The storage.
    storage: Storage<N>,
    /// The ledger service.
    ledger: Arc<dyn LedgerService<N>>,
    /// The workers.
    workers: Arc<[Worker<N>]>,
    /// The BFT sender.
    bft_sender: Arc<OnceCell<BFTSender<N>>>,
    /// The batch proposal, if the primary is currently proposing a batch.
    proposed_batch: Arc<ProposedBatch<N>>,
    /// The timestamp of the most recent proposed batch.
    latest_proposed_batch_timestamp: Arc<RwLock<i64>>,
    /// The recently-signed batch proposals.
    signed_proposals: Arc<RwLock<SignedProposals<N>>>,
    /// The spawned handles.
    handles: Arc<Mutex<Vec<JoinHandle<()>>>>,
    /// The lock for propose_batch.
    propose_lock: Arc<TMutex<u64>>,
    /// The storage mode of the node.
    storage_mode: StorageMode,
}

impl<N: Network> Primary<N> {
    /// The maximum number of unconfirmed transmissions to send to the primary.
    pub const MAX_TRANSMISSIONS_TOLERANCE: usize = BatchHeader::<N>::MAX_TRANSMISSIONS_PER_BATCH * 2;

    /// Initializes a new primary instance.
    pub fn new(
        account: Account<N>,
        storage: Storage<N>,
        ledger: Arc<dyn LedgerService<N>>,
        ip: Option<SocketAddr>,
        trusted_validators: &[SocketAddr],
        storage_mode: StorageMode,
    ) -> Result<Self> {
        // Initialize the gateway.
        let gateway =
            Gateway::new(account, storage.clone(), ledger.clone(), ip, trusted_validators, storage_mode.dev())?;
        // Initialize the sync module.
        let sync = Sync::new(gateway.clone(), storage.clone(), ledger.clone());

        // Initialize the primary instance.
        Ok(Self {
            sync,
            gateway,
            storage,
            ledger,
            workers: Arc::from(vec![]),
            bft_sender: Default::default(),
            proposed_batch: Default::default(),
            latest_proposed_batch_timestamp: Default::default(),
            signed_proposals: Default::default(),
            handles: Default::default(),
            propose_lock: Default::default(),
            storage_mode,
        })
    }

    /// Load the proposal cache file and update the Primary state with the stored data.
    async fn load_proposal_cache(&self) -> Result<()> {
        // Fetch the signed proposals from the file system if it exists.
        match ProposalCache::<N>::exists(&self.storage_mode) {
            // If the proposal cache exists, then process the proposal cache.
            true => match ProposalCache::<N>::load(self.gateway.account().address(), &self.storage_mode) {
                Ok(proposal_cache) => {
                    // Extract the proposal and signed proposals.
                    let (latest_certificate_round, proposed_batch, signed_proposals, pending_certificates) =
                        proposal_cache.into();

                    // Write the proposed batch.
                    *self.proposed_batch.write() = proposed_batch;
                    // Write the signed proposals.
                    *self.signed_proposals.write() = signed_proposals;
                    // Writ the propose lock.
                    *self.propose_lock.lock().await = latest_certificate_round;

                    // Update the storage with the pending certificates.
                    for certificate in pending_certificates {
                        let batch_id = certificate.batch_id();
                        // We use a dummy IP because the node should not need to request from any peers.
                        // The storage should have stored all the transmissions. If not, we simply
                        // skip the certificate.
                        if let Err(err) = self.sync_with_certificate_from_peer::<true>(DUMMY_SELF_IP, certificate).await
                        {
                            warn!("Failed to load stored certificate {} from proposal cache - {err}", fmt_id(batch_id));
                        }
                    }
                    Ok(())
                }
                Err(err) => {
                    bail!("Failed to read the signed proposals from the file system - {err}.");
                }
            },
            // If the proposal cache does not exist, then return early.
            false => Ok(()),
        }
    }

    /// Run the primary instance.
    pub async fn run(
        &mut self,
        bft_sender: Option<BFTSender<N>>,
        primary_sender: PrimarySender<N>,
        primary_receiver: PrimaryReceiver<N>,
    ) -> Result<()> {
        info!("Starting the primary instance of the memory pool...");

        // Set the BFT sender.
        if let Some(bft_sender) = &bft_sender {
            // Set the BFT sender in the primary.
            self.bft_sender.set(bft_sender.clone()).expect("BFT sender already set");
        }

        // Construct a map of the worker senders.
        let mut worker_senders = IndexMap::new();
        // Construct a map for the workers.
        let mut workers = Vec::new();
        // Initialize the workers.
        for id in 0..MAX_WORKERS {
            // Construct the worker channels.
            let (tx_worker, rx_worker) = init_worker_channels();
            // Construct the worker instance.
            let worker = Worker::new(
                id,
                Arc::new(self.gateway.clone()),
                self.storage.clone(),
                self.ledger.clone(),
                self.proposed_batch.clone(),
            )?;
            // Run the worker instance.
            worker.run(rx_worker);
            // Add the worker to the list of workers.
            workers.push(worker);
            // Add the worker sender to the map.
            worker_senders.insert(id, tx_worker);
        }
        // Set the workers.
        self.workers = Arc::from(workers);

        // First, initialize the sync channels.
        let (sync_sender, sync_receiver) = init_sync_channels();
        // Next, initialize the sync module and sync the storage from ledger.
        self.sync.initialize(bft_sender).await?;
        // Next, load and process the proposal cache before running the sync module.
        self.load_proposal_cache().await?;
        // Next, run the sync module.
        self.sync.run(sync_receiver).await?;
        // Next, initialize the gateway.
        self.gateway.run(primary_sender, worker_senders, Some(sync_sender)).await;
        // Lastly, start the primary handlers.
        // Note: This ensures the primary does not start communicating before syncing is complete.
        self.start_handlers(primary_receiver);

        Ok(())
    }

    /// Returns the current round.
    pub fn current_round(&self) -> u64 {
        self.storage.current_round()
    }

    /// Returns `true` if the primary is synced.
    pub fn is_synced(&self) -> bool {
        self.sync.is_synced()
    }

    /// Returns the gateway.
    pub const fn gateway(&self) -> &Gateway<N> {
        &self.gateway
    }

    /// Returns the storage.
    pub const fn storage(&self) -> &Storage<N> {
        &self.storage
    }

    /// Returns the ledger.
    pub const fn ledger(&self) -> &Arc<dyn LedgerService<N>> {
        &self.ledger
    }

    /// Returns the number of workers.
    pub fn num_workers(&self) -> u8 {
        u8::try_from(self.workers.len()).expect("Too many workers")
    }

    /// Returns the workers.
    pub const fn workers(&self) -> &Arc<[Worker<N>]> {
        &self.workers
    }

    /// Returns the batch proposal of our primary, if one currently exists.
    pub fn proposed_batch(&self) -> &Arc<ProposedBatch<N>> {
        &self.proposed_batch
    }
}

impl<N: Network> Primary<N> {
    /// Returns the number of unconfirmed transmissions.
    pub fn num_unconfirmed_transmissions(&self) -> usize {
        self.workers.iter().map(|worker| worker.num_transmissions()).sum()
    }

    /// Returns the number of unconfirmed ratifications.
    pub fn num_unconfirmed_ratifications(&self) -> usize {
        self.workers.iter().map(|worker| worker.num_ratifications()).sum()
    }

    /// Returns the number of solutions.
    pub fn num_unconfirmed_solutions(&self) -> usize {
        self.workers.iter().map(|worker| worker.num_solutions()).sum()
    }

    /// Returns the number of unconfirmed transactions.
    pub fn num_unconfirmed_transactions(&self) -> usize {
        self.workers.iter().map(|worker| worker.num_transactions()).sum()
    }
}

impl<N: Network> Primary<N> {
    /// Returns the worker transmission IDs.
    pub fn worker_transmission_ids(&self) -> impl '_ + Iterator<Item = TransmissionID<N>> {
        self.workers.iter().flat_map(|worker| worker.transmission_ids())
    }

    /// Returns the worker transmissions.
    pub fn worker_transmissions(&self) -> impl '_ + Iterator<Item = (TransmissionID<N>, Transmission<N>)> {
        self.workers.iter().flat_map(|worker| worker.transmissions())
    }

    /// Returns the worker solutions.
    pub fn worker_solutions(&self) -> impl '_ + Iterator<Item = (SolutionID<N>, Data<Solution<N>>)> {
        self.workers.iter().flat_map(|worker| worker.solutions())
    }

    /// Returns the worker transactions.
    pub fn worker_transactions(&self) -> impl '_ + Iterator<Item = (N::TransactionID, Data<Transaction<N>>)> {
        self.workers.iter().flat_map(|worker| worker.transactions())
    }
}

impl<N: Network> Primary<N> {
    /// Clears the worker solutions.
    pub fn clear_worker_solutions(&self) {
        self.workers.iter().for_each(Worker::clear_solutions);
    }
}

impl<N: Network> Primary<N> {
    /// Proposes the batch for the current round.
    ///
    /// This method performs the following steps:
    /// 1. Drain the workers.
    /// 2. Sign the batch.
    /// 3. Set the batch proposal in the primary.
    /// 4. Broadcast the batch header to all validators for signing.
    pub async fn propose_batch(&self) -> Result<()> {
        // This function isn't re-entrant.
        let mut lock_guard = self.propose_lock.lock().await;

        // Check if the proposed batch has expired, and clear it if it has expired.
        if let Err(e) = self.check_proposed_batch_for_expiration().await {
            warn!("Failed to check the proposed batch for expiration - {e}");
            return Ok(());
        }

        // Retrieve the current round.
        let round = self.current_round();
        // Compute the previous round.
        let previous_round = round.saturating_sub(1);

        // If the current round is 0, return early.
        ensure!(round > 0, "Round 0 cannot have transaction batches");

        // If the current storage round is below the latest proposal round, then return early.
        if round < *lock_guard {
            warn!("Cannot propose a batch for round {round} - the latest proposal cache round is {}", *lock_guard);
            return Ok(());
        }

        // If there is a batch being proposed already,
        // rebroadcast the batch header to the non-signers, and return early.
        if let Some(proposal) = self.proposed_batch.read().as_ref() {
            // Ensure that the storage is caught up to the proposal before proceeding to rebroadcast this.
            if round < proposal.round()
                || proposal
                    .batch_header()
                    .previous_certificate_ids()
                    .iter()
                    .any(|id| !self.storage.contains_certificate(*id))
            {
                warn!(
                    "Cannot propose a batch for round {} - the current storage (round {round}) is not caught up to the proposed batch.",
                    proposal.round(),
                );
                return Ok(());
            }
            // Construct the event.
            // TODO(ljedrz): the BatchHeader should be serialized only once in advance before being sent to non-signers.
            let event = Event::BatchPropose(proposal.batch_header().clone().into());
            // Iterate through the non-signers.
            for address in proposal.nonsigners(&self.ledger.get_committee_lookback_for_round(proposal.round())?) {
                // Resolve the address to the peer IP.
                match self.gateway.resolver().get_peer_ip_for_address(address) {
                    // Resend the batch proposal to the validator for signing.
                    Some(peer_ip) => {
                        let (gateway, event_, round) = (self.gateway.clone(), event.clone(), proposal.round());
                        tokio::spawn(async move {
                            debug!("Resending batch proposal for round {round} to peer '{peer_ip}'");
                            // Resend the batch proposal to the peer.
                            if gateway.send(peer_ip, event_).await.is_none() {
                                warn!("Failed to resend batch proposal for round {round} to peer '{peer_ip}'");
                            }
                        });
                    }
                    None => continue,
                }
            }
            debug!("Proposed batch for round {} is still valid", proposal.round());
            return Ok(());
        }

        #[cfg(feature = "metrics")]
        metrics::gauge(metrics::bft::PROPOSAL_ROUND, round as f64);

        // Ensure that the primary does not create a new proposal too quickly.
        if let Err(e) = self.check_proposal_timestamp(previous_round, self.gateway.account().address(), now()) {
            debug!("Primary is safely skipping a batch proposal for round {round} - {}", format!("{e}").dimmed());
            return Ok(());
        }

        // Ensure the primary has not proposed a batch for this round before.
        if self.storage.contains_certificate_in_round_from(round, self.gateway.account().address()) {
            // If a BFT sender was provided, attempt to advance the current round.
            if let Some(bft_sender) = self.bft_sender.get() {
                match bft_sender.send_primary_round_to_bft(self.current_round()).await {
                    // 'is_ready' is true if the primary is ready to propose a batch for the next round.
                    Ok(true) => (), // continue,
                    // 'is_ready' is false if the primary is not ready to propose a batch for the next round.
                    Ok(false) => return Ok(()),
                    // An error occurred while attempting to advance the current round.
                    Err(e) => {
                        warn!("Failed to update the BFT to the next round - {e}");
                        return Err(e);
                    }
                }
            }
            debug!("Primary is safely skipping {}", format!("(round {round} was already certified)").dimmed());
            return Ok(());
        }

        // Determine if the current round has been proposed.
        // Note: Do NOT make this judgment in advance before rebroadcast and round update. Rebroadcasting is
        // good for network reliability and should not be prevented for the already existing proposed_batch.
        // If a certificate already exists for the current round, an attempt should be made to advance the
        // round as early as possible.
        if round == *lock_guard {
            warn!("Primary is safely skipping a batch proposal - round {round} already proposed");
            return Ok(());
        }

        // Retrieve the committee to check against.
        let committee_lookback = self.ledger.get_committee_lookback_for_round(round)?;
        // Check if the primary is connected to enough validators to reach quorum threshold.
        {
            // Retrieve the connected validator addresses.
            let mut connected_validators = self.gateway.connected_addresses();
            // Append the primary to the set.
            connected_validators.insert(self.gateway.account().address());
            // If quorum threshold is not reached, return early.
            if !committee_lookback.is_quorum_threshold_reached(&connected_validators) {
                debug!(
                    "Primary is safely skipping a batch proposal for round {round} {}",
                    "(please connect to more validators)".dimmed()
                );
                trace!("Primary is connected to {} validators", connected_validators.len() - 1);
                return Ok(());
            }
        }

        // Retrieve the previous certificates.
        let previous_certificates = self.storage.get_certificates_for_round(previous_round);

        // Check if the batch is ready to be proposed.
        // Note: The primary starts at round 1, and round 0 contains no certificates, by definition.
        let mut is_ready = previous_round == 0;
        // If the previous round is not 0, check if the previous certificates have reached the quorum threshold.
        if previous_round > 0 {
            // Retrieve the committee lookback for the round.
            let Ok(previous_committee_lookback) = self.ledger.get_committee_lookback_for_round(previous_round) else {
                bail!("Cannot propose a batch for round {round}: the committee lookback is not known yet")
            };
            // Construct a set over the authors.
            let authors = previous_certificates.iter().map(BatchCertificate::author).collect();
            // Check if the previous certificates have reached the quorum threshold.
            if previous_committee_lookback.is_quorum_threshold_reached(&authors) {
                is_ready = true;
            }
        }
        // If the batch is not ready to be proposed, return early.
        if !is_ready {
            debug!(
                "Primary is safely skipping a batch proposal for round {round} {}",
                format!("(previous round {previous_round} has not reached quorum)").dimmed()
            );
            return Ok(());
        }

        // Initialize the map of transmissions.
        let mut transmissions: IndexMap<_, _> = Default::default();
        // Track the total execution costs of the batch proposal as it is being constructed.
        let mut proposal_cost = 0u64;
        // Note: worker draining and transaction inclusion needs to be thought
        // through carefully when there is more than one worker. The fairness
        // provided by one worker (FIFO) is no longer guaranteed with multiple workers.
        debug_assert_eq!(MAX_WORKERS, 1);

        'outer: for worker in self.workers().iter() {
            let mut num_worker_transmissions = 0usize;

            while let Some((id, transmission)) = worker.remove_front() {
                // Check the selected transmissions are below the batch limit.
                if transmissions.len() >= BatchHeader::<N>::MAX_TRANSMISSIONS_PER_BATCH {
                    break 'outer;
                }

                // Check the max transmissions per worker is not exceeded.
                if num_worker_transmissions >= Worker::<N>::MAX_TRANSMISSIONS_PER_WORKER {
                    continue 'outer;
                }

                // Check if the ledger already contains the transmission.
                if self.ledger.contains_transmission(&id).unwrap_or(true) {
                    trace!("Proposing - Skipping transmission '{}' - Already in ledger", fmt_id(id));
                    continue;
                }

                // Check if the storage already contain the transmission.
                // Note: We do not skip if this is the first transmission in the proposal, to ensure that
                // the primary does not propose a batch with no transmissions.
                if !transmissions.is_empty() && self.storage.contains_transmission(id) {
                    trace!("Proposing - Skipping transmission '{}' - Already in storage", fmt_id(id));
                    continue;
                }

                // Check the transmission is still valid.
                match (id, transmission.clone()) {
                    (TransmissionID::Solution(solution_id, checksum), Transmission::Solution(solution)) => {
                        // Ensure the checksum matches. If not, skip the solution.
                        if !matches!(solution.to_checksum::<N>(), Ok(solution_checksum) if solution_checksum == checksum)
                        {
                            trace!("Proposing - Skipping solution '{}' - Checksum mismatch", fmt_id(solution_id));
                            continue;
                        }
                        // Check if the solution is still valid.
                        if let Err(e) = self.ledger.check_solution_basic(solution_id, solution).await {
                            trace!("Proposing - Skipping solution '{}' - {e}", fmt_id(solution_id));
                            continue;
                        }
                    }
                    (TransmissionID::Transaction(transaction_id, checksum), Transmission::Transaction(transaction)) => {
                        // Ensure the checksum matches. If not, skip the transaction.
                        if !matches!(transaction.to_checksum::<N>(), Ok(transaction_checksum) if transaction_checksum == checksum )
                        {
                            trace!("Proposing - Skipping transaction '{}' - Checksum mismatch", fmt_id(transaction_id));
                            continue;
                        }

                        // Deserialize the transaction. If the transaction exceeds the maximum size, then return an error.
                        let transaction = spawn_blocking!({
                            match transaction {
                                Data::Object(transaction) => Ok(transaction),
                                Data::Buffer(bytes) => {
                                    Ok(Transaction::<N>::read_le(&mut bytes.take(N::MAX_TRANSACTION_SIZE as u64))?)
                                }
                            }
                        })?;

                        // Check if the transaction is still valid.
                        // TODO: check if clone is cheap, otherwise fix.
                        if let Err(e) = self.ledger.check_transaction_basic(transaction_id, transaction.clone()).await {
                            trace!("Proposing - Skipping transaction '{}' - {e}", fmt_id(transaction_id));
                            continue;
                        }

                        // Compute the transaction spent cost (in microcredits).
                        // Note: We purposefully discard this transaction if we are unable to compute the spent cost.
                        let Ok(cost) = self.ledger.transaction_spent_cost_in_microcredits(transaction_id, transaction)
                        else {
                            debug!(
                                "Proposing - Skipping and discarding transaction '{}' - Unable to compute transaction spent cost",
                                fmt_id(transaction_id)
                            );
                            continue;
                        };

                        // Compute the next proposal cost.
                        // Note: We purposefully discard this transaction if the proposal cost overflows.
                        let Some(next_proposal_cost) = proposal_cost.checked_add(cost) else {
                            debug!(
                                "Proposing - Skipping and discarding transaction '{}' - Proposal cost overflowed",
                                fmt_id(transaction_id)
                            );
                            continue;
                        };

                        // Check if the next proposal cost exceeds the batch proposal spend limit.
                        if next_proposal_cost > BatchHeader::<N>::BATCH_SPEND_LIMIT {
                            trace!(
                                "Proposing - Skipping transaction '{}' - Batch spend limit surpassed ({next_proposal_cost} > {})",
                                fmt_id(transaction_id),
                                BatchHeader::<N>::BATCH_SPEND_LIMIT
                            );

                            // Reinsert the transmission into the worker.
                            worker.insert_front(id, transmission);
                            break 'outer;
                        }

                        // Update the proposal cost.
                        proposal_cost = next_proposal_cost;
                    }

                    // Note: We explicitly forbid including ratifications,
                    // as the protocol currently does not support ratifications.
                    (TransmissionID::Ratification, Transmission::Ratification) => continue,
                    // All other combinations are clearly invalid.
                    _ => continue,
                }

                // If the transmission is valid, insert it into the proposal's transmission list.
                transmissions.insert(id, transmission);
                num_worker_transmissions = num_worker_transmissions.saturating_add(1);
            }
        }

        // Determine the current timestamp.
        let current_timestamp = now();

        *lock_guard = round;

        /* Proceeding to sign & propose the batch. */
        info!("Proposing a batch with {} transmissions for round {round}...", transmissions.len());

        // Retrieve the private key.
        let private_key = *self.gateway.account().private_key();
        // Retrieve the committee ID.
        let committee_id = committee_lookback.id();
        // Prepare the transmission IDs.
        let transmission_ids = transmissions.keys().copied().collect();
        // Prepare the previous batch certificate IDs.
        let previous_certificate_ids = previous_certificates.into_iter().map(|c| c.id()).collect();
        // Sign the batch header and construct the proposal.
        let (batch_header, proposal) = spawn_blocking!(BatchHeader::new(
            &private_key,
            round,
            current_timestamp,
            committee_id,
            transmission_ids,
            previous_certificate_ids,
            &mut rand::thread_rng()
        ))
        .and_then(|batch_header| {
            Proposal::new(committee_lookback, batch_header.clone(), transmissions.clone())
                .map(|proposal| (batch_header, proposal))
        })
        .inspect_err(|_| {
            // On error, reinsert the transmissions and then propagate the error.
            if let Err(e) = self.reinsert_transmissions_into_workers(transmissions) {
                error!("Failed to reinsert transmissions: {e:?}");
            }
        })?;
        // Broadcast the batch to all validators for signing.
        self.gateway.broadcast(Event::BatchPropose(batch_header.into()));
        // Set the timestamp of the latest proposed batch.
        *self.latest_proposed_batch_timestamp.write() = proposal.timestamp();
        // Set the proposed batch.
        *self.proposed_batch.write() = Some(proposal);
        Ok(())
    }

    /// Processes a batch propose from a peer.
    ///
    /// This method performs the following steps:
    /// 1. Verify the batch.
    /// 2. Sign the batch.
    /// 3. Broadcast the signature back to the validator.
    ///
    /// If our primary is ahead of the peer, we will not sign the batch.
    /// If our primary is behind the peer, but within GC range, we will sync up to the peer's round, and then sign the batch.
    async fn process_batch_propose_from_peer(&self, peer_ip: SocketAddr, batch_propose: BatchPropose<N>) -> Result<()> {
        let BatchPropose { round: batch_round, batch_header } = batch_propose;

        // Deserialize the batch header.
        let batch_header = spawn_blocking!(batch_header.deserialize_blocking())?;
        // Ensure the round matches in the batch header.
        if batch_round != batch_header.round() {
            // Proceed to disconnect the validator.
            self.gateway.disconnect(peer_ip);
            bail!("Malicious peer - proposed round {batch_round}, but sent batch for round {}", batch_header.round());
        }

        // Retrieve the batch author.
        let batch_author = batch_header.author();

        // Ensure the batch proposal is from the validator.
        match self.gateway.resolver().get_address(peer_ip) {
            // If the peer is a validator, then ensure the batch proposal is from the validator.
            Some(address) => {
                if address != batch_author {
                    // Proceed to disconnect the validator.
                    self.gateway.disconnect(peer_ip);
                    bail!("Malicious peer - proposed batch from a different validator ({batch_author})");
                }
            }
            None => bail!("Batch proposal from a disconnected validator"),
        }
        // Ensure the batch author is a current committee member.
        if !self.gateway.is_authorized_validator_address(batch_author) {
            // Proceed to disconnect the validator.
            self.gateway.disconnect(peer_ip);
            bail!("Malicious peer - proposed batch from a non-committee member ({batch_author})");
        }
        // Ensure the batch proposal is not from the current primary.
        if self.gateway.account().address() == batch_author {
            bail!("Invalid peer - proposed batch from myself ({batch_author})");
        }

        // Ensure that the batch proposal's committee ID matches the expected committee ID.
        let expected_committee_id = self.ledger.get_committee_lookback_for_round(batch_round)?.id();
        if expected_committee_id != batch_header.committee_id() {
            // Proceed to disconnect the validator.
            self.gateway.disconnect(peer_ip);
            bail!(
                "Malicious peer - proposed batch has a different committee ID ({expected_committee_id} != {})",
                batch_header.committee_id()
            );
        }

        // Retrieve the cached round and batch ID for this validator.
        if let Some((signed_round, signed_batch_id, signature)) =
            self.signed_proposals.read().get(&batch_author).copied()
        {
            // If the signed round is ahead of the peer's batch round, do not sign the proposal.
            // Note: while this may be valid behaviour, additional formal analysis and testing will need to be done before allowing it.
            if signed_round > batch_header.round() {
                bail!(
                    "Peer ({batch_author}) proposed a batch for a previous round ({}), latest signed round: {signed_round}",
                    batch_header.round()
                );
            }

            // If the round matches and the batch ID differs, then the validator is malicious.
            if signed_round == batch_header.round() && signed_batch_id != batch_header.batch_id() {
                bail!("Peer ({batch_author}) proposed another batch for the same round ({signed_round})");
            }
            // If the round and batch ID matches, then skip signing the batch a second time.
            // Instead, rebroadcast the cached signature to the peer.
            if signed_round == batch_header.round() && signed_batch_id == batch_header.batch_id() {
                let gateway = self.gateway.clone();
                tokio::spawn(async move {
                    debug!("Resending a signature for a batch in round {batch_round} from '{peer_ip}'");
                    let event = Event::BatchSignature(BatchSignature::new(batch_header.batch_id(), signature));
                    // Resend the batch signature to the peer.
                    if gateway.send(peer_ip, event).await.is_none() {
                        warn!("Failed to resend a signature for a batch in round {batch_round} to '{peer_ip}'");
                    }
                });
                // Return early.
                return Ok(());
            }
        }

        // Ensure that the batch header doesn't already exist in storage.
        // Note this is already checked in `check_batch_header`, however we can return early here without creating a blocking task.
        if self.storage.contains_batch(batch_header.batch_id()) {
            debug!(
                "Primary is safely skipping a batch proposal from '{peer_ip}' - {}",
                format!("batch for round {batch_round} already exists in storage").dimmed()
            );
            return Ok(());
        }

        // Compute the previous round.
        let previous_round = batch_round.saturating_sub(1);
        // Ensure that the peer did not propose a batch too quickly.
        if let Err(e) = self.check_proposal_timestamp(previous_round, batch_author, batch_header.timestamp()) {
            // Proceed to disconnect the validator.
            self.gateway.disconnect(peer_ip);
            bail!("Malicious peer - {e} from '{peer_ip}'");
        }

        // Ensure the batch header does not contain any ratifications.
        if batch_header.contains(TransmissionID::Ratification) {
            // Proceed to disconnect the validator.
            self.gateway.disconnect(peer_ip);
            bail!(
                "Malicious peer - proposed batch contains an unsupported ratification transmissionID from '{peer_ip}'",
            );
        }

        // If the peer is ahead, use the batch header to sync up to the peer.
        let mut missing_transmissions = self.sync_with_batch_header_from_peer::<false>(peer_ip, &batch_header).await?;

        // Check that the transmission ids match and are not fee transactions.
        if let Err(err) = cfg_iter_mut!(missing_transmissions).try_for_each(|(transmission_id, transmission)| {
            // If the transmission is not well-formed, then return early.
            self.ledger.ensure_transmission_is_well_formed(*transmission_id, transmission)
        }) {
            debug!("Batch propose at round {batch_round} from '{peer_ip}' contains an invalid transmission - {err}",);
            return Ok(());
        }

        // Ensure the batch is for the current round.
        // This method must be called after fetching previous certificates (above),
        // and prior to checking the batch header (below).
        if let Err(e) = self.ensure_is_signing_round(batch_round) {
            // If the primary is not signing for the peer's round, then return early.
            debug!("{e} from '{peer_ip}'");
            return Ok(());
        }

        // Ensure the batch header from the peer is valid.
        let (storage, header) = (self.storage.clone(), batch_header.clone());
        let missing_transmissions =
            spawn_blocking!(storage.check_batch_header(&header, missing_transmissions, Default::default()))?;
        // Inserts the missing transmissions into the workers.
        self.insert_missing_transmissions_into_workers(peer_ip, missing_transmissions.into_iter())?;

        // Ensure the transaction doesn't bring the proposal above the spend limit.
        let block_height = self.ledger.latest_block_height() + 1;
        if N::CONSENSUS_VERSION(block_height)? >= ConsensusVersion::V4 {
            let mut proposal_cost = 0u64;
            for transmission_id in batch_header.transmission_ids() {
                let worker_id = assign_to_worker(*transmission_id, self.num_workers())?;
                let Some(worker) = self.workers.get(worker_id as usize) else {
                    debug!("Unable to find worker {worker_id}");
                    return Ok(());
                };

                let Some(transmission) = worker.get_transmission(*transmission_id) else {
                    debug!("Unable to find transmission '{}' in worker '{worker_id}", fmt_id(transmission_id));
                    return Ok(());
                };

                // If the transmission is a transaction, compute its execution cost.
                if let (TransmissionID::Transaction(transaction_id, _), Transmission::Transaction(transaction)) =
                    (transmission_id, transmission)
                {
                    // Deserialize the transaction. If the transaction exceeds the maximum size, then return an error.
                    let transaction = spawn_blocking!({
                        match transaction {
                            Data::Object(transaction) => Ok(transaction),
                            Data::Buffer(bytes) => {
                                Ok(Transaction::<N>::read_le(&mut bytes.take(N::MAX_TRANSACTION_SIZE as u64))?)
                            }
                        }
                    })?;

                    // Compute the transaction spent cost (in microcredits).
                    // Note: We purposefully discard this transaction if we are unable to compute the spent cost.
                    let Ok(cost) = self.ledger.transaction_spent_cost_in_microcredits(*transaction_id, transaction)
                    else {
                        bail!(
                            "Invalid batch proposal - Unable to compute transaction spent cost on transaction '{}'",
                            fmt_id(transaction_id)
                        )
                    };

                    // Compute the next proposal cost.
                    // Note: We purposefully discard this transaction if the proposal cost overflows.
                    let Some(next_proposal_cost) = proposal_cost.checked_add(cost) else {
                        bail!(
                            "Invalid batch proposal - Batch proposal overflowed on transaction '{}'",
                            fmt_id(transaction_id)
                        )
                    };

                    // Check if the next proposal cost exceeds the batch proposal spend limit.
                    if next_proposal_cost > BatchHeader::<N>::BATCH_SPEND_LIMIT {
                        bail!(
                            "Malicious peer - Batch proposal from '{peer_ip}' exceeds the spend limit on transaction '{}' ({next_proposal_cost} > {})",
                            fmt_id(transaction_id),
                            BatchHeader::<N>::BATCH_SPEND_LIMIT
                        );
                    }

                    // Update the proposal cost.
                    proposal_cost = next_proposal_cost;
                }
            }
        }

        /* Proceeding to sign the batch. */

        // Retrieve the batch ID.
        let batch_id = batch_header.batch_id();
        // Sign the batch ID.
        let account = self.gateway.account().clone();
        let signature = spawn_blocking!(account.sign(&[batch_id], &mut rand::thread_rng()))?;

        // Ensure the proposal has not already been signed.
        //
        // Note: Due to the need to sync the batch header with the peer, it is possible
        // for the primary to receive the same 'BatchPropose' event again, whereby only
        // one instance of this handler should sign the batch. This check guarantees this.
        match self.signed_proposals.write().0.entry(batch_author) {
            std::collections::hash_map::Entry::Occupied(mut entry) => {
                // If the validator has already signed a batch for this round, then return early,
                // since, if the peer still has not received the signature, they will request it again,
                // and the logic at the start of this function will resend the (now cached) signature
                // to the peer if asked to sign this batch proposal again.
                if entry.get().0 == batch_round {
                    return Ok(());
                }
                // Otherwise, cache the round, batch ID, and signature for this validator.
                entry.insert((batch_round, batch_id, signature));
            }
            // If the validator has not signed a batch before, then continue.
            std::collections::hash_map::Entry::Vacant(entry) => {
                // Cache the round, batch ID, and signature for this validator.
                entry.insert((batch_round, batch_id, signature));
            }
        };

        // Broadcast the signature back to the validator.
        let self_ = self.clone();
        tokio::spawn(async move {
            let event = Event::BatchSignature(BatchSignature::new(batch_id, signature));
            // Send the batch signature to the peer.
            if self_.gateway.send(peer_ip, event).await.is_some() {
                debug!("Signed a batch for round {batch_round} from '{peer_ip}'");
            }
        });

        Ok(())
    }

    /// Processes a batch signature from a peer.
    ///
    /// This method performs the following steps:
    /// 1. Ensure the proposed batch has not expired.
    /// 2. Verify the signature, ensuring it corresponds to the proposed batch.
    /// 3. Store the signature.
    /// 4. Certify the batch if enough signatures have been received.
    /// 5. Broadcast the batch certificate to all validators.
    async fn process_batch_signature_from_peer(
        &self,
        peer_ip: SocketAddr,
        batch_signature: BatchSignature<N>,
    ) -> Result<()> {
        // Ensure the proposed batch has not expired, and clear the proposed batch if it has expired.
        self.check_proposed_batch_for_expiration().await?;

        // Retrieve the signature and timestamp.
        let BatchSignature { batch_id, signature } = batch_signature;

        // Retrieve the signer.
        let signer = signature.to_address();

        // Ensure the batch signature is signed by the validator.
        if self.gateway.resolver().get_address(peer_ip).map_or(true, |address| address != signer) {
            // Proceed to disconnect the validator.
            self.gateway.disconnect(peer_ip);
            bail!("Malicious peer - batch signature is from a different validator ({signer})");
        }
        // Ensure the batch signature is not from the current primary.
        if self.gateway.account().address() == signer {
            bail!("Invalid peer - received a batch signature from myself ({signer})");
        }

        let self_ = self.clone();
        let Some(proposal) = spawn_blocking!({
            // Acquire the write lock.
            let mut proposed_batch = self_.proposed_batch.write();
            // Add the signature to the batch, and determine if the batch is ready to be certified.
            match proposed_batch.as_mut() {
                Some(proposal) => {
                    // Ensure the batch ID matches the currently proposed batch ID.
                    if proposal.batch_id() != batch_id {
                        match self_.storage.contains_batch(batch_id) {
                            // If this batch was already certified, return early.
                            true => {
                                debug!(
                                    "Primary is safely skipping a a batch signature from {peer_ip} for round {} - batch is already certified",
                                    proposal.round()
                                );
                                return Ok(None);
                            }
                            // If the batch ID is unknown, return an error.
                            false => bail!(
                                "Unknown batch ID '{batch_id}', expected '{}' for round {}",
                                proposal.batch_id(),
                                proposal.round()
                            ),
                        }
                    }
                    // Retrieve the committee lookback for the round.
                    let committee_lookback = self_.ledger.get_committee_lookback_for_round(proposal.round())?;
                    // Retrieve the address of the validator.
                    let Some(signer) = self_.gateway.resolver().get_address(peer_ip) else {
                        bail!("Signature is from a disconnected validator");
                    };
                    // Add the signature to the batch.
                    proposal.add_signature(signer, signature, &committee_lookback)?;
                    info!("Received a batch signature for round {} from '{peer_ip}'", proposal.round());
                    // Check if the batch is ready to be certified.
                    if !proposal.is_quorum_threshold_reached(&committee_lookback) {
                        // If the batch is not ready to be certified, return early.
                        return Ok(None);
                    }
                }
                // There is no proposed batch, so return early.
                None => return Ok(None),
            };
            // Retrieve the batch proposal, clearing the proposed batch.
            match proposed_batch.take() {
                Some(proposal) => Ok(Some(proposal)),
                None => Ok(None),
            }
        })?
        else {
            return Ok(());
        };

        /* Proceeding to certify the batch. */

        info!("Quorum threshold reached - Preparing to certify our batch for round {}...", proposal.round());

        // Retrieve the committee lookback for the round.
        let committee_lookback = self.ledger.get_committee_lookback_for_round(proposal.round())?;
        // Store the certified batch and broadcast it to all validators.
        // If there was an error storing the certificate, reinsert the transmissions back into the ready queue.
        if let Err(e) = self.store_and_broadcast_certificate(&proposal, &committee_lookback).await {
            // Reinsert the transmissions back into the ready queue for the next proposal.
            self.reinsert_transmissions_into_workers(proposal.into_transmissions())?;
            return Err(e);
        }

        #[cfg(feature = "metrics")]
        metrics::increment_gauge(metrics::bft::CERTIFIED_BATCHES, 1.0);
        Ok(())
    }

    /// Processes a batch certificate from a peer.
    ///
    /// This method performs the following steps:
    /// 1. Stores the given batch certificate, after ensuring it is valid.
    /// 2. If there are enough certificates to reach quorum threshold for the current round,
    ///     then proceed to advance to the next round.
    async fn process_batch_certificate_from_peer(
        &self,
        peer_ip: SocketAddr,
        certificate: BatchCertificate<N>,
    ) -> Result<()> {
        // Ensure the batch certificate is from an authorized validator.
        if !self.gateway.is_authorized_validator_ip(peer_ip) {
            // Proceed to disconnect the validator.
            self.gateway.disconnect(peer_ip);
            bail!("Malicious peer - Received a batch certificate from an unauthorized validator IP ({peer_ip})");
        }
        // Ensure storage does not already contain the certificate.
        if self.storage.contains_certificate(certificate.id()) {
            return Ok(());
        // Otherwise, ensure ephemeral storage contains the certificate.
        } else if !self.storage.contains_unprocessed_certificate(certificate.id()) {
            self.storage.insert_unprocessed_certificate(certificate.clone())?;
        }

        // Retrieve the batch certificate author.
        let author = certificate.author();
        // Retrieve the batch certificate round.
        let certificate_round = certificate.round();
        // Retrieve the batch certificate committee ID.
        let committee_id = certificate.committee_id();

        // Ensure the batch certificate is not from the current primary.
        if self.gateway.account().address() == author {
            bail!("Received a batch certificate for myself ({author})");
        }

        // Ensure that the incoming certificate is valid.
        self.storage.check_incoming_certificate(&certificate)?;

        // Store the certificate, after ensuring it is valid above.
        // The following call recursively fetches and stores
        // the previous certificates referenced from this certificate.
        // It is critical to make the following call this after validating the certificate above.
        // The reason is that a sequence of malformed certificates,
        // with references to previous certificates with non-decreasing rounds,
        // cause the recursive fetching of certificates to crash the validator due to resource exhaustion.
        // Note that if the following call, if not returning an error, guarantees the backward closure of the DAG
        // (i.e. that all the referenced previous certificates are in the DAG before storing this one),
        // then all the validity checks in [`Storage::check_certificate`] should be redundant.
        // TODO: eliminate those redundant checks
        self.sync_with_certificate_from_peer::<false>(peer_ip, certificate).await?;

        // If there are enough certificates to reach quorum threshold for the certificate round,
        // then proceed to advance to the next round.

        // Retrieve the committee lookback.
        let committee_lookback = self.ledger.get_committee_lookback_for_round(certificate_round)?;

        // Retrieve the certificate authors.
        let authors = self.storage.get_certificate_authors_for_round(certificate_round);
        // Check if the certificates have reached the quorum threshold.
        let is_quorum = committee_lookback.is_quorum_threshold_reached(&authors);

        // Ensure that the batch certificate's committee ID matches the expected committee ID.
        let expected_committee_id = committee_lookback.id();
        if expected_committee_id != committee_id {
            // Proceed to disconnect the validator.
            self.gateway.disconnect(peer_ip);
            bail!("Batch certificate has a different committee ID ({expected_committee_id} != {committee_id})");
        }

        // Determine if we are currently proposing a round that is relevant.
        // Note: This is important, because while our peers have advanced,
        // they may not be proposing yet, and thus still able to sign our proposed batch.
        let should_advance = match &*self.proposed_batch.read() {
            // We advance if the proposal round is less than the current round that was just certified.
            Some(proposal) => proposal.round() < certificate_round,
            // If there's no proposal, we consider advancing.
            None => true,
        };

        // Retrieve the current round.
        let current_round = self.current_round();

        // Determine whether to advance to the next round.
        if is_quorum && should_advance && certificate_round >= current_round {
            // If we have reached the quorum threshold and the round should advance, then proceed to the next round.
            self.try_increment_to_the_next_round(current_round + 1).await?;
        }
        Ok(())
    }
}

impl<N: Network> Primary<N> {
    /// Starts the primary handlers.
    fn start_handlers(&self, primary_receiver: PrimaryReceiver<N>) {
        let PrimaryReceiver {
            mut rx_batch_propose,
            mut rx_batch_signature,
            mut rx_batch_certified,
            mut rx_primary_ping,
            mut rx_unconfirmed_solution,
            mut rx_unconfirmed_transaction,
        } = primary_receiver;

        // Start the primary ping.
        let self_ = self.clone();
        self.spawn(async move {
            loop {
                // Sleep briefly.
                tokio::time::sleep(Duration::from_millis(PRIMARY_PING_IN_MS)).await;

                // Retrieve the block locators.
                let self__ = self_.clone();
                let block_locators = match spawn_blocking!(self__.sync.get_block_locators()) {
                    Ok(block_locators) => block_locators,
                    Err(e) => {
                        warn!("Failed to retrieve block locators - {e}");
                        continue;
                    }
                };

                // Retrieve the latest certificate of the primary.
                let primary_certificate = {
                    // Retrieve the primary address.
                    let primary_address = self_.gateway.account().address();

                    // Iterate backwards from the latest round to find the primary certificate.
                    let mut certificate = None;
                    let mut current_round = self_.current_round();
                    while certificate.is_none() {
                        // If the current round is 0, then break the while loop.
                        if current_round == 0 {
                            break;
                        }
                        // Retrieve the primary certificates.
                        if let Some(primary_certificate) =
                            self_.storage.get_certificate_for_round_with_author(current_round, primary_address)
                        {
                            certificate = Some(primary_certificate);
                        // If the primary certificate was not found, decrement the round.
                        } else {
                            current_round = current_round.saturating_sub(1);
                        }
                    }

                    // Determine if the primary certificate was found.
                    match certificate {
                        Some(certificate) => certificate,
                        // Skip this iteration of the loop (do not send a primary ping).
                        None => continue,
                    }
                };

                // Construct the primary ping.
                let primary_ping = PrimaryPing::from((<Event<N>>::VERSION, block_locators, primary_certificate));
                // Broadcast the event.
                self_.gateway.broadcast(Event::PrimaryPing(primary_ping));
            }
        });

        // Start the primary ping handler.
        let self_ = self.clone();
        self.spawn(async move {
            while let Some((peer_ip, primary_certificate)) = rx_primary_ping.recv().await {
                // If the primary is not synced, then do not process the primary ping.
                if !self_.sync.is_synced() {
                    trace!("Skipping a primary ping from '{peer_ip}' {}", "(node is syncing)".dimmed());
                    continue;
                }

                // Spawn a task to process the primary certificate.
                {
                    let self_ = self_.clone();
                    tokio::spawn(async move {
                        // Deserialize the primary certificate in the primary ping.
                        let Ok(primary_certificate) = spawn_blocking!(primary_certificate.deserialize_blocking())
                        else {
                            warn!("Failed to deserialize primary certificate in 'PrimaryPing' from '{peer_ip}'");
                            return;
                        };
                        // Process the primary certificate.
                        let id = fmt_id(primary_certificate.id());
                        let round = primary_certificate.round();
                        if let Err(e) = self_.process_batch_certificate_from_peer(peer_ip, primary_certificate).await {
                            warn!("Cannot process a primary certificate '{id}' at round {round} in a 'PrimaryPing' from '{peer_ip}' - {e}");
                        }
                    });
                }
            }
        });

        // Start the worker ping(s).
        let self_ = self.clone();
        self.spawn(async move {
            loop {
                tokio::time::sleep(Duration::from_millis(WORKER_PING_IN_MS)).await;
                // If the primary is not synced, then do not broadcast the worker ping(s).
                if !self_.sync.is_synced() {
                    trace!("Skipping worker ping(s) {}", "(node is syncing)".dimmed());
                    continue;
                }
                // Broadcast the worker ping(s).
                for worker in self_.workers.iter() {
                    worker.broadcast_ping();
                }
            }
        });

        // Start the batch proposer.
        let self_ = self.clone();
        self.spawn(async move {
            loop {
                // Sleep briefly, but longer than if there were no batch.
                tokio::time::sleep(Duration::from_millis(MAX_BATCH_DELAY_IN_MS)).await;
                let current_round = self_.current_round();
                // If the primary is not synced, then do not propose a batch.
                if !self_.sync.is_synced() {
                    debug!("Skipping batch proposal for round {current_round} {}", "(node is syncing)".dimmed());
                    continue;
                }
                // A best-effort attempt to skip the scheduled batch proposal if
                // round progression already triggered one.
                if self_.propose_lock.try_lock().is_err() {
                    trace!(
                        "Skipping batch proposal for round {current_round} {}",
                        "(node is already proposing)".dimmed()
                    );
                    continue;
                };
                // If there is no proposed batch, attempt to propose a batch.
                // Note: Do NOT spawn a task around this function call. Proposing a batch is a critical path,
                // and only one batch needs be proposed at a time.
                if let Err(e) = self_.propose_batch().await {
                    warn!("Cannot propose a batch - {e}");
                }
            }
        });

        // Process the proposed batch.
        let self_ = self.clone();
        self.spawn(async move {
            while let Some((peer_ip, batch_propose)) = rx_batch_propose.recv().await {
                // If the primary is not synced, then do not sign the batch.
                if !self_.sync.is_synced() {
                    trace!("Skipping a batch proposal from '{peer_ip}' {}", "(node is syncing)".dimmed());
                    continue;
                }
                // Spawn a task to process the proposed batch.
                let self_ = self_.clone();
                tokio::spawn(async move {
                    // Process the batch proposal.
                    let round = batch_propose.round;
                    if let Err(e) = self_.process_batch_propose_from_peer(peer_ip, batch_propose).await {
                        warn!("Cannot sign a batch at round {round} from '{peer_ip}' - {e}");
                    }
                });
            }
        });

        // Process the batch signature.
        let self_ = self.clone();
        self.spawn(async move {
            while let Some((peer_ip, batch_signature)) = rx_batch_signature.recv().await {
                // If the primary is not synced, then do not store the signature.
                if !self_.sync.is_synced() {
                    trace!("Skipping a batch signature from '{peer_ip}' {}", "(node is syncing)".dimmed());
                    continue;
                }
                // Process the batch signature.
                // Note: Do NOT spawn a task around this function call. Processing signatures from peers
                // is a critical path, and we should only store the minimum required number of signatures.
                // In addition, spawning a task can cause concurrent processing of signatures (even with a lock),
                // which means the RwLock for the proposed batch must become a 'tokio::sync' to be safe.
                let id = fmt_id(batch_signature.batch_id);
                if let Err(e) = self_.process_batch_signature_from_peer(peer_ip, batch_signature).await {
                    warn!("Cannot store a signature for batch '{id}' from '{peer_ip}' - {e}");
                }
            }
        });

        // Process the certified batch.
        let self_ = self.clone();
        self.spawn(async move {
            while let Some((peer_ip, batch_certificate)) = rx_batch_certified.recv().await {
                // If the primary is not synced, then do not store the certificate.
                if !self_.sync.is_synced() {
                    trace!("Skipping a certified batch from '{peer_ip}' {}", "(node is syncing)".dimmed());
                    continue;
                }
                // Spawn a task to process the batch certificate.
                let self_ = self_.clone();
                tokio::spawn(async move {
                    // Deserialize the batch certificate.
                    let Ok(batch_certificate) = spawn_blocking!(batch_certificate.deserialize_blocking()) else {
                        warn!("Failed to deserialize the batch certificate from '{peer_ip}'");
                        return;
                    };
                    // Process the batch certificate.
                    let id = fmt_id(batch_certificate.id());
                    let round = batch_certificate.round();
                    if let Err(e) = self_.process_batch_certificate_from_peer(peer_ip, batch_certificate).await {
                        warn!("Cannot store a certificate '{id}' for round {round} from '{peer_ip}' - {e}");
                    }
                });
            }
        });

        // Periodically try to increment to the next round.
        // Note: This is necessary to ensure that the primary is not stuck on a previous round
        // despite having received enough certificates to advance to the next round.
        let self_ = self.clone();
        self.spawn(async move {
            loop {
                // Sleep briefly.
                tokio::time::sleep(Duration::from_millis(MAX_BATCH_DELAY_IN_MS)).await;
                // If the primary is not synced, then do not increment to the next round.
                if !self_.sync.is_synced() {
                    trace!("Skipping round increment {}", "(node is syncing)".dimmed());
                    continue;
                }
                // Attempt to increment to the next round.
                let next_round = self_.current_round().saturating_add(1);
                // Determine if the quorum threshold is reached for the current round.
                let is_quorum_threshold_reached = {
                    // Retrieve the certificate authors for the next round.
                    let authors = self_.storage.get_certificate_authors_for_round(next_round);
                    // If there are no certificates, then skip this check.
                    if authors.is_empty() {
                        continue;
                    }
                    let Ok(committee_lookback) = self_.ledger.get_committee_lookback_for_round(next_round) else {
                        warn!("Failed to retrieve the committee lookback for round {next_round}");
                        continue;
                    };
                    committee_lookback.is_quorum_threshold_reached(&authors)
                };
                // Attempt to increment to the next round if the quorum threshold is reached.
                if is_quorum_threshold_reached {
                    debug!("Quorum threshold reached for round {}", next_round);
                    if let Err(e) = self_.try_increment_to_the_next_round(next_round).await {
                        warn!("Failed to increment to the next round - {e}");
                    }
                }
            }
        });

        // Process the unconfirmed solutions.
        let self_ = self.clone();
        self.spawn(async move {
            while let Some((solution_id, solution, callback)) = rx_unconfirmed_solution.recv().await {
                // Compute the checksum for the solution.
                let Ok(checksum) = solution.to_checksum::<N>() else {
                    error!("Failed to compute the checksum for the unconfirmed solution");
                    continue;
                };
                // Compute the worker ID.
                let Ok(worker_id) = assign_to_worker((solution_id, checksum), self_.num_workers()) else {
                    error!("Unable to determine the worker ID for the unconfirmed solution");
                    continue;
                };
                let self_ = self_.clone();
                tokio::spawn(async move {
                    // Retrieve the worker.
                    let worker = &self_.workers[worker_id as usize];
                    // Process the unconfirmed solution.
                    let result = worker.process_unconfirmed_solution(solution_id, solution).await;
                    // Send the result to the callback.
                    callback.send(result).ok();
                });
            }
        });

        // Process the unconfirmed transactions.
        let self_ = self.clone();
        self.spawn(async move {
            while let Some((transaction_id, transaction, callback)) = rx_unconfirmed_transaction.recv().await {
                trace!("Primary - Received an unconfirmed transaction '{}'", fmt_id(transaction_id));
                // Compute the checksum for the transaction.
                let Ok(checksum) = transaction.to_checksum::<N>() else {
                    error!("Failed to compute the checksum for the unconfirmed transaction");
                    continue;
                };
                // Compute the worker ID.
                let Ok(worker_id) = assign_to_worker::<N>((&transaction_id, &checksum), self_.num_workers()) else {
                    error!("Unable to determine the worker ID for the unconfirmed transaction");
                    continue;
                };
                let self_ = self_.clone();
                tokio::spawn(async move {
                    // Retrieve the worker.
                    let worker = &self_.workers[worker_id as usize];
                    // Process the unconfirmed transaction.
                    let result = worker.process_unconfirmed_transaction(transaction_id, transaction).await;
                    // Send the result to the callback.
                    callback.send(result).ok();
                });
            }
        });
    }

    /// Checks if the proposed batch is expired, and clears the proposed batch if it has expired.
    async fn check_proposed_batch_for_expiration(&self) -> Result<()> {
        // Check if the proposed batch is timed out or stale.
        let is_expired = match self.proposed_batch.read().as_ref() {
            Some(proposal) => proposal.round() < self.current_round(),
            None => false,
        };
        // If the batch is expired, clear the proposed batch.
        if is_expired {
            // Reset the proposed batch.
            let proposal = self.proposed_batch.write().take();
            if let Some(proposal) = proposal {
                debug!("Cleared expired proposal for round {}", proposal.round());
                self.reinsert_transmissions_into_workers(proposal.into_transmissions())?;
            }
        }
        Ok(())
    }

    /// Increments to the next round.
    async fn try_increment_to_the_next_round(&self, next_round: u64) -> Result<()> {
        // If the next round is within GC range, then iterate to the penultimate round.
        if self.current_round() + self.storage.max_gc_rounds() >= next_round {
            let mut fast_forward_round = self.current_round();
            // Iterate until the penultimate round is reached.
            while fast_forward_round < next_round.saturating_sub(1) {
                // Update to the next round in storage.
                fast_forward_round = self.storage.increment_to_next_round(fast_forward_round)?;
                // Clear the proposed batch.
                *self.proposed_batch.write() = None;
            }
        }

        // Retrieve the current round.
        let current_round = self.current_round();
        // Attempt to advance to the next round.
        if current_round < next_round {
            // If a BFT sender was provided, send the current round to the BFT.
            let is_ready = if let Some(bft_sender) = self.bft_sender.get() {
                match bft_sender.send_primary_round_to_bft(current_round).await {
                    Ok(is_ready) => is_ready,
                    Err(e) => {
                        warn!("Failed to update the BFT to the next round - {e}");
                        return Err(e);
                    }
                }
            }
            // Otherwise, handle the Narwhal case.
            else {
                // Update to the next round in storage.
                self.storage.increment_to_next_round(current_round)?;
                // Set 'is_ready' to 'true'.
                true
            };

            // Log whether the next round is ready.
            match is_ready {
                true => debug!("Primary is ready to propose the next round"),
                false => debug!("Primary is not ready to propose the next round"),
            }

            // If the node is ready, propose a batch for the next round.
            if is_ready {
                self.propose_batch().await?;
            }
        }
        Ok(())
    }

    /// Ensures the primary is signing for the specified batch round.
    /// This method is used to ensure: for a given round, as soon as the primary starts proposing,
    /// it will no longer sign for the previous round (as it has enough previous certificates to proceed).
    fn ensure_is_signing_round(&self, batch_round: u64) -> Result<()> {
        // Retrieve the current round.
        let current_round = self.current_round();
        // Ensure the batch round is within GC range of the current round.
        if current_round + self.storage.max_gc_rounds() <= batch_round {
            bail!("Round {batch_round} is too far in the future")
        }
        // Ensure the batch round is at or one before the current round.
        // Intuition: Our primary has moved on to the next round, but has not necessarily started proposing,
        // so we can still sign for the previous round. If we have started proposing, the next check will fail.
        if current_round > batch_round + 1 {
            bail!("Primary is on round {current_round}, and no longer signing for round {batch_round}")
        }
        // Check if the primary is still signing for the batch round.
        if let Some(signing_round) = self.proposed_batch.read().as_ref().map(|proposal| proposal.round()) {
            if signing_round > batch_round {
                bail!("Our primary at round {signing_round} is no longer signing for round {batch_round}")
            }
        }
        Ok(())
    }

    /// Ensure the primary is not creating batch proposals too frequently.
    /// This checks that the certificate timestamp for the previous round is within the expected range.
    fn check_proposal_timestamp(&self, previous_round: u64, author: Address<N>, timestamp: i64) -> Result<()> {
        // Retrieve the timestamp of the previous timestamp to check against.
        let previous_timestamp = match self.storage.get_certificate_for_round_with_author(previous_round, author) {
            // Ensure that the previous certificate was created at least `MIN_BATCH_DELAY_IN_MS` seconds ago.
            Some(certificate) => certificate.timestamp(),
            None => match self.gateway.account().address() == author {
                // If we are the author, then ensure the previous proposal was created at least `MIN_BATCH_DELAY_IN_MS` seconds ago.
                true => *self.latest_proposed_batch_timestamp.read(),
                // If we do not see a previous certificate for the author, then proceed optimistically.
                false => return Ok(()),
            },
        };

        // Determine the elapsed time since the previous timestamp.
        let elapsed = timestamp
            .checked_sub(previous_timestamp)
            .ok_or_else(|| anyhow!("Timestamp cannot be before the previous certificate at round {previous_round}"))?;
        // Ensure that the previous certificate was created at least `MIN_BATCH_DELAY_IN_MS` seconds ago.
        match elapsed < MIN_BATCH_DELAY_IN_SECS as i64 {
            true => bail!("Timestamp is too soon after the previous certificate at round {previous_round}"),
            false => Ok(()),
        }
    }

    /// Stores the certified batch and broadcasts it to all validators, returning the certificate.
    async fn store_and_broadcast_certificate(&self, proposal: &Proposal<N>, committee: &Committee<N>) -> Result<()> {
        // Create the batch certificate and transmissions.
        let (certificate, transmissions) = tokio::task::block_in_place(|| proposal.to_certificate(committee))?;
        // Convert the transmissions into a HashMap.
        // Note: Do not change the `Proposal` to use a HashMap. The ordering there is necessary for safety.
        let transmissions = transmissions.into_iter().collect::<HashMap<_, _>>();
        // Store the certified batch.
        let (storage, certificate_) = (self.storage.clone(), certificate.clone());
        spawn_blocking!(storage.insert_certificate(certificate_, transmissions, Default::default()))?;
        debug!("Stored a batch certificate for round {}", certificate.round());
        // If a BFT sender was provided, send the certificate to the BFT.
        if let Some(bft_sender) = self.bft_sender.get() {
            // Await the callback to continue.
            if let Err(e) = bft_sender.send_primary_certificate_to_bft(certificate.clone()).await {
                warn!("Failed to update the BFT DAG from primary - {e}");
                return Err(e);
            };
        }
        // Broadcast the certified batch to all validators.
        self.gateway.broadcast(Event::BatchCertified(certificate.clone().into()));
        // Log the certified batch.
        let num_transmissions = certificate.transmission_ids().len();
        let round = certificate.round();
        info!("\n\nOur batch with {num_transmissions} transmissions for round {round} was certified!\n");
        // Increment to the next round.
        self.try_increment_to_the_next_round(round + 1).await
    }

    /// Inserts the missing transmissions from the proposal into the workers.
    fn insert_missing_transmissions_into_workers(
        &self,
        peer_ip: SocketAddr,
        transmissions: impl Iterator<Item = (TransmissionID<N>, Transmission<N>)>,
    ) -> Result<()> {
        // Insert the transmissions into the workers.
        assign_to_workers(&self.workers, transmissions, |worker, transmission_id, transmission| {
            worker.process_transmission_from_peer(peer_ip, transmission_id, transmission);
        })
    }

    /// Re-inserts the transmissions from the proposal into the workers.
    fn reinsert_transmissions_into_workers(
        &self,
        transmissions: IndexMap<TransmissionID<N>, Transmission<N>>,
    ) -> Result<()> {
        // Re-insert the transmissions into the workers.
        assign_to_workers(&self.workers, transmissions.into_iter(), |worker, transmission_id, transmission| {
            worker.reinsert(transmission_id, transmission);
        })
    }

    /// Recursively stores a given batch certificate, after ensuring:
    ///   - Ensure the round matches the committee round.
    ///   - Ensure the address is a member of the committee.
    ///   - Ensure the timestamp is within range.
    ///   - Ensure we have all of the transmissions.
    ///   - Ensure we have all of the previous certificates.
    ///   - Ensure the previous certificates are for the previous round (i.e. round - 1).
    ///   - Ensure the previous certificates have reached the quorum threshold.
    ///   - Ensure we have not already signed the batch ID.
    #[async_recursion::async_recursion]
    async fn sync_with_certificate_from_peer<const IS_SYNCING: bool>(
        &self,
        peer_ip: SocketAddr,
        certificate: BatchCertificate<N>,
    ) -> Result<()> {
        // Retrieve the batch header.
        let batch_header = certificate.batch_header();
        // Retrieve the batch round.
        let batch_round = batch_header.round();

        // If the certificate round is outdated, do not store it.
        if batch_round <= self.storage.gc_round() {
            return Ok(());
        }
        // If the certificate already exists in storage, return early.
        if self.storage.contains_certificate(certificate.id()) {
            return Ok(());
        }

        // If node is not in sync mode and the node is not synced. Then return an error.
        if !IS_SYNCING && !self.is_synced() {
            bail!(
                "Failed to process certificate `{}` at round {batch_round} from '{peer_ip}' (node is syncing)",
                fmt_id(certificate.id())
            );
        }

        // If the peer is ahead, use the batch header to sync up to the peer.
        let missing_transmissions = self.sync_with_batch_header_from_peer::<IS_SYNCING>(peer_ip, batch_header).await?;

        // Check if the certificate needs to be stored.
        if !self.storage.contains_certificate(certificate.id()) {
            // Store the batch certificate.
            let (storage, certificate_) = (self.storage.clone(), certificate.clone());
            spawn_blocking!(storage.insert_certificate(certificate_, missing_transmissions, Default::default()))?;
            debug!("Stored a batch certificate for round {batch_round} from '{peer_ip}'");
            // If a BFT sender was provided, send the round and certificate to the BFT.
            if let Some(bft_sender) = self.bft_sender.get() {
                // Send the certificate to the BFT.
                if let Err(e) = bft_sender.send_primary_certificate_to_bft(certificate).await {
                    warn!("Failed to update the BFT DAG from sync: {e}");
                    return Err(e);
                };
            }
        }
        Ok(())
    }

    /// Recursively syncs using the given batch header.
    async fn sync_with_batch_header_from_peer<const IS_SYNCING: bool>(
        &self,
        peer_ip: SocketAddr,
        batch_header: &BatchHeader<N>,
    ) -> Result<HashMap<TransmissionID<N>, Transmission<N>>> {
        // Retrieve the batch round.
        let batch_round = batch_header.round();

        // If the certificate round is outdated, do not store it.
        if batch_round <= self.storage.gc_round() {
            bail!("Round {batch_round} is too far in the past")
        }

        // If node is not in sync mode and the node is not synced. Then return an error.
        if !IS_SYNCING && !self.is_synced() {
            bail!(
                "Failed to process batch header `{}` at round {batch_round} from '{peer_ip}' (node is syncing)",
                fmt_id(batch_header.batch_id())
            );
        }

        // Determine if quorum threshold is reached on the batch round.
        let is_quorum_threshold_reached = {
            let authors = self.storage.get_certificate_authors_for_round(batch_round);
            let committee_lookback = self.ledger.get_committee_lookback_for_round(batch_round)?;
            committee_lookback.is_quorum_threshold_reached(&authors)
        };

        // Check if our primary should move to the next round.
        // Note: Checking that quorum threshold is reached is important for mitigating a race condition,
        // whereby Narwhal requires N-f, however the BFT only requires f+1. Without this check, the primary
        // will advance to the next round assuming f+1, not N-f, which can lead to a network stall.
        let is_behind_schedule = is_quorum_threshold_reached && batch_round > self.current_round();
        // Check if our primary is far behind the peer.
        let is_peer_far_in_future = batch_round > self.current_round() + self.storage.max_gc_rounds();
        // If our primary is far behind the peer, update our committee to the batch round.
        if is_behind_schedule || is_peer_far_in_future {
            // If the batch round is greater than the current committee round, update the committee.
            self.try_increment_to_the_next_round(batch_round).await?;
        }

        // Ensure the primary has all of the transmissions.
        let missing_transmissions_handle = self.fetch_missing_transmissions(peer_ip, batch_header);

        // Ensure the primary has all of the previous certificates.
        let missing_previous_certificates_handle = self.fetch_missing_previous_certificates(peer_ip, batch_header);

        // Wait for the missing transmissions and previous certificates to be fetched.
        let (missing_transmissions, missing_previous_certificates) = tokio::try_join!(
            missing_transmissions_handle,
            missing_previous_certificates_handle,
        ).map_err(|e| {
            anyhow!("Failed to fetch missing transmissions and previous certificates for round {batch_round} from '{peer_ip}' - {e}")
        })?;

        // Iterate through the missing previous certificates.
        for batch_certificate in missing_previous_certificates {
            // Store the batch certificate (recursively fetching any missing previous certificates).
            self.sync_with_certificate_from_peer::<IS_SYNCING>(peer_ip, batch_certificate).await?;
        }
        Ok(missing_transmissions)
    }

    /// Fetches any missing transmissions for the specified batch header.
    /// If a transmission does not exist, it will be fetched from the specified peer IP.
    async fn fetch_missing_transmissions(
        &self,
        peer_ip: SocketAddr,
        batch_header: &BatchHeader<N>,
    ) -> Result<HashMap<TransmissionID<N>, Transmission<N>>> {
        // If the round is <= the GC round, return early.
        if batch_header.round() <= self.storage.gc_round() {
            return Ok(Default::default());
        }

        // Ensure this batch ID is new, otherwise return early.
        if self.storage.contains_batch(batch_header.batch_id()) {
            trace!("Batch for round {} from peer has already been processed", batch_header.round());
            return Ok(Default::default());
        }

        // Retrieve the workers.
        let workers = self.workers.clone();

        // Initialize a list for the transmissions.
        let mut fetch_transmissions = FuturesUnordered::new();

        // Retrieve the number of workers.
        let num_workers = self.num_workers();
        // Iterate through the transmission IDs.
        for transmission_id in batch_header.transmission_ids() {
            // If the transmission does not exist in storage, proceed to fetch the transmission.
            if !self.storage.contains_transmission(*transmission_id) {
                // Determine the worker ID.
                let Ok(worker_id) = assign_to_worker(*transmission_id, num_workers) else {
                    bail!("Unable to assign transmission ID '{transmission_id}' to a worker")
                };
                // Retrieve the worker.
                let Some(worker) = workers.get(worker_id as usize) else { bail!("Unable to find worker {worker_id}") };
                // Push the callback onto the list.
                fetch_transmissions.push(worker.get_or_fetch_transmission(peer_ip, *transmission_id));
            }
        }

        // Initialize a set for the transmissions.
        let mut transmissions = HashMap::with_capacity(fetch_transmissions.len());
        // Wait for all of the transmissions to be fetched.
        while let Some(result) = fetch_transmissions.next().await {
            // Retrieve the transmission.
            let (transmission_id, transmission) = result?;
            // Insert the transmission into the set.
            transmissions.insert(transmission_id, transmission);
        }
        // Return the transmissions.
        Ok(transmissions)
    }

    /// Fetches any missing previous certificates for the specified batch header from the specified peer.
    async fn fetch_missing_previous_certificates(
        &self,
        peer_ip: SocketAddr,
        batch_header: &BatchHeader<N>,
    ) -> Result<HashSet<BatchCertificate<N>>> {
        // Retrieve the round.
        let round = batch_header.round();
        // If the previous round is 0, or is <= the GC round, return early.
        if round == 1 || round <= self.storage.gc_round() + 1 {
            return Ok(Default::default());
        }

        // Fetch the missing previous certificates.
        let missing_previous_certificates =
            self.fetch_missing_certificates(peer_ip, round, batch_header.previous_certificate_ids()).await?;
        if !missing_previous_certificates.is_empty() {
            debug!(
                "Fetched {} missing previous certificates for round {round} from '{peer_ip}'",
                missing_previous_certificates.len(),
            );
        }
        // Return the missing previous certificates.
        Ok(missing_previous_certificates)
    }

    /// Fetches any missing certificates for the specified batch header from the specified peer.
    async fn fetch_missing_certificates(
        &self,
        peer_ip: SocketAddr,
        round: u64,
        certificate_ids: &IndexSet<Field<N>>,
    ) -> Result<HashSet<BatchCertificate<N>>> {
        // Initialize a list for the missing certificates.
        let mut fetch_certificates = FuturesUnordered::new();
        // Initialize a set for the missing certificates.
        let mut missing_certificates = HashSet::default();
        // Iterate through the certificate IDs.
        for certificate_id in certificate_ids {
            // Check if the certificate already exists in the ledger.
            if self.ledger.contains_certificate(certificate_id)? {
                continue;
            }
            // Check if the certificate already exists in storage.
            if self.storage.contains_certificate(*certificate_id) {
                continue;
            }
            // If we have not fully processed the certificate yet, store it.
            if let Some(certificate) = self.storage.get_unprocessed_certificate(*certificate_id) {
                missing_certificates.insert(certificate);
            } else {
                // If we do not have the certificate, request it.
                trace!("Primary - Found a new certificate ID for round {round} from '{peer_ip}'");
                // TODO (howardwu): Limit the number of open requests we send to a peer.
                // Send an certificate request to the peer.
                fetch_certificates.push(self.sync.send_certificate_request(peer_ip, *certificate_id));
            }
        }

        // If there are no certificates to fetch, return early with the existing unprocessed certificates.
        match fetch_certificates.is_empty() {
            true => return Ok(missing_certificates),
            false => trace!(
                "Fetching {} missing certificates for round {round} from '{peer_ip}'...",
                fetch_certificates.len(),
            ),
        }

        // Wait for all of the missing certificates to be fetched.
        while let Some(result) = fetch_certificates.next().await {
            // Insert the missing certificate into the set.
            missing_certificates.insert(result?);
        }
        // Return the missing certificates.
        Ok(missing_certificates)
    }
}

impl<N: Network> Primary<N> {
    /// Spawns a task with the given future; it should only be used for long-running tasks.
    fn spawn<T: Future<Output = ()> + Send + 'static>(&self, future: T) {
        self.handles.lock().push(tokio::spawn(future));
    }

    /// Shuts down the primary.
    pub async fn shut_down(&self) {
        info!("Shutting down the primary...");
        // Shut down the workers.
        self.workers.iter().for_each(|worker| worker.shut_down());
        // Abort the tasks.
        self.handles.lock().iter().for_each(|handle| handle.abort());
        // Save the current proposal cache to disk.
        let proposal_cache = {
            let proposal = self.proposed_batch.write().take();
            let signed_proposals = self.signed_proposals.read().clone();
            let latest_round = proposal.as_ref().map(Proposal::round).unwrap_or(*self.propose_lock.lock().await);
            let pending_certificates = self.storage.get_pending_certificates();
            ProposalCache::new(latest_round, proposal, signed_proposals, pending_certificates)
        };
        if let Err(err) = proposal_cache.store(&self.storage_mode) {
            error!("Failed to store the current proposal cache: {err}");
        }
        // Close the gateway.
        self.gateway.shut_down().await;
    }
}

#[cfg(test)]
mod tests {
    use super::*;
    use snarkos_node_bft_ledger_service::MockLedgerService;
    use snarkos_node_bft_storage_service::BFTMemoryService;
    use snarkvm::{
        ledger::{
            committee::{Committee, MIN_VALIDATOR_STAKE},
            ledger_test_helpers::sample_execution_transaction_with_fee,
        },
        prelude::{Address, Signature},
    };

    use bytes::Bytes;
    use indexmap::IndexSet;
    use rand::RngCore;

    type CurrentNetwork = snarkvm::prelude::MainnetV0;

    fn sample_committee(rng: &mut TestRng) -> (Vec<(SocketAddr, Account<CurrentNetwork>)>, Committee<CurrentNetwork>) {
        // Create a committee containing the primary's account.
        const COMMITTEE_SIZE: usize = 4;
        let mut accounts = Vec::with_capacity(COMMITTEE_SIZE);
        let mut members = IndexMap::new();

        for i in 0..COMMITTEE_SIZE {
            let socket_addr = format!("127.0.0.1:{}", 5000 + i).parse().unwrap();
            let account = Account::new(rng).unwrap();

            members.insert(account.address(), (MIN_VALIDATOR_STAKE, true, rng.gen_range(0..100)));
            accounts.push((socket_addr, account));
        }

        (accounts, Committee::<CurrentNetwork>::new(1, members).unwrap())
    }

    // Returns a primary and a list of accounts in the configured committee.
    fn primary_with_committee(
        account_index: usize,
        accounts: &[(SocketAddr, Account<CurrentNetwork>)],
        committee: Committee<CurrentNetwork>,
        height: u32,
    ) -> Primary<CurrentNetwork> {
        let ledger = Arc::new(MockLedgerService::new_at_height(committee, height));
        let storage = Storage::new(ledger.clone(), Arc::new(BFTMemoryService::new()), 10);

        // Initialize the primary.
<<<<<<< HEAD
        let mut primary = Primary::new(account, storage, ledger, None, &[], StorageMode::new_test(None)).unwrap();
=======
        let account = accounts[account_index].1.clone();
        let mut primary = Primary::new(account, storage, ledger, None, &[], None).unwrap();
>>>>>>> 7c08b466

        // Construct a worker instance.
        primary.workers = Arc::from([Worker::new(
            0, // id
            Arc::new(primary.gateway.clone()),
            primary.storage.clone(),
            primary.ledger.clone(),
            primary.proposed_batch.clone(),
        )
        .unwrap()]);
        for a in accounts.iter().skip(account_index) {
            primary.gateway.insert_connected_peer(a.0, a.0, a.1.address());
        }

        primary
    }

    fn primary_without_handlers(
        rng: &mut TestRng,
    ) -> (Primary<CurrentNetwork>, Vec<(SocketAddr, Account<CurrentNetwork>)>) {
        let (accounts, committee) = sample_committee(rng);
        let primary = primary_with_committee(
            0, // index of primary's account
            &accounts,
            committee,
            CurrentNetwork::CONSENSUS_HEIGHT(ConsensusVersion::V1).unwrap(),
        );

        (primary, accounts)
    }

    // Creates a mock solution.
    fn sample_unconfirmed_solution(rng: &mut TestRng) -> (SolutionID<CurrentNetwork>, Data<Solution<CurrentNetwork>>) {
        // Sample a random fake solution ID.
        let solution_id = rng.gen::<u64>().into();
        // Vary the size of the solutions.
        let size = rng.gen_range(1024..10 * 1024);
        // Sample random fake solution bytes.
        let mut vec = vec![0u8; size];
        rng.fill_bytes(&mut vec);
        let solution = Data::Buffer(Bytes::from(vec));
        // Return the solution ID and solution.
        (solution_id, solution)
    }

    // Samples a test transaction.
    fn sample_unconfirmed_transaction(
        rng: &mut TestRng,
    ) -> (<CurrentNetwork as Network>::TransactionID, Data<Transaction<CurrentNetwork>>) {
        let transaction = sample_execution_transaction_with_fee(false, rng);
        let id = transaction.id();

        (id, Data::Object(transaction))
    }

    // Creates a batch proposal with one solution and one transaction.
    fn create_test_proposal(
        author: &Account<CurrentNetwork>,
        committee: Committee<CurrentNetwork>,
        round: u64,
        previous_certificate_ids: IndexSet<Field<CurrentNetwork>>,
        timestamp: i64,
        num_transactions: u64,
        rng: &mut TestRng,
    ) -> Proposal<CurrentNetwork> {
        let mut transmission_ids = IndexSet::new();
        let mut transmissions = IndexMap::new();

        // Prepare the solution and insert into the sets.
        let (solution_id, solution) = sample_unconfirmed_solution(rng);
        let solution_checksum = solution.to_checksum::<CurrentNetwork>().unwrap();
        let solution_transmission_id = (solution_id, solution_checksum).into();
        transmission_ids.insert(solution_transmission_id);
        transmissions.insert(solution_transmission_id, Transmission::Solution(solution));

        // Prepare the transactions and insert into the sets.
        for _ in 0..num_transactions {
            let (transaction_id, transaction) = sample_unconfirmed_transaction(rng);
            let transaction_checksum = transaction.to_checksum::<CurrentNetwork>().unwrap();
            let transaction_transmission_id = (&transaction_id, &transaction_checksum).into();
            transmission_ids.insert(transaction_transmission_id);
            transmissions.insert(transaction_transmission_id, Transmission::Transaction(transaction));
        }

        // Retrieve the private key.
        let private_key = author.private_key();
        // Sign the batch header.
        let batch_header = BatchHeader::new(
            private_key,
            round,
            timestamp,
            committee.id(),
            transmission_ids,
            previous_certificate_ids,
            rng,
        )
        .unwrap();
        // Construct the proposal.
        Proposal::new(committee, batch_header, transmissions).unwrap()
    }

    // Creates a signature of the primary's current proposal for each committee member (excluding
    // the primary).
    fn peer_signatures_for_proposal(
        primary: &Primary<CurrentNetwork>,
        accounts: &[(SocketAddr, Account<CurrentNetwork>)],
        rng: &mut TestRng,
    ) -> Vec<(SocketAddr, BatchSignature<CurrentNetwork>)> {
        // Each committee member signs the batch.
        let mut signatures = Vec::with_capacity(accounts.len() - 1);
        for (socket_addr, account) in accounts {
            if account.address() == primary.gateway.account().address() {
                continue;
            }
            let batch_id = primary.proposed_batch.read().as_ref().unwrap().batch_id();
            let signature = account.sign(&[batch_id], rng).unwrap();
            signatures.push((*socket_addr, BatchSignature::new(batch_id, signature)));
        }

        signatures
    }

    /// Creates a signature of the batch ID for each committee member (excluding the primary).
    fn peer_signatures_for_batch(
        primary_address: Address<CurrentNetwork>,
        accounts: &[(SocketAddr, Account<CurrentNetwork>)],
        batch_id: Field<CurrentNetwork>,
        rng: &mut TestRng,
    ) -> IndexSet<Signature<CurrentNetwork>> {
        let mut signatures = IndexSet::new();
        for (_, account) in accounts {
            if account.address() == primary_address {
                continue;
            }
            let signature = account.sign(&[batch_id], rng).unwrap();
            signatures.insert(signature);
        }
        signatures
    }

    // Creates a batch certificate.
    fn create_batch_certificate(
        primary_address: Address<CurrentNetwork>,
        accounts: &[(SocketAddr, Account<CurrentNetwork>)],
        round: u64,
        previous_certificate_ids: IndexSet<Field<CurrentNetwork>>,
        rng: &mut TestRng,
    ) -> (BatchCertificate<CurrentNetwork>, HashMap<TransmissionID<CurrentNetwork>, Transmission<CurrentNetwork>>) {
        let timestamp = now();

        let author =
            accounts.iter().find(|&(_, acct)| acct.address() == primary_address).map(|(_, acct)| acct.clone()).unwrap();
        let private_key = author.private_key();

        let committee_id = Field::rand(rng);
        let (solution_id, solution) = sample_unconfirmed_solution(rng);
        let (transaction_id, transaction) = sample_unconfirmed_transaction(rng);
        let solution_checksum = solution.to_checksum::<CurrentNetwork>().unwrap();
        let transaction_checksum = transaction.to_checksum::<CurrentNetwork>().unwrap();

        let solution_transmission_id = (solution_id, solution_checksum).into();
        let transaction_transmission_id = (&transaction_id, &transaction_checksum).into();

        let transmission_ids = [solution_transmission_id, transaction_transmission_id].into();
        let transmissions = [
            (solution_transmission_id, Transmission::Solution(solution)),
            (transaction_transmission_id, Transmission::Transaction(transaction)),
        ]
        .into();

        let batch_header = BatchHeader::new(
            private_key,
            round,
            timestamp,
            committee_id,
            transmission_ids,
            previous_certificate_ids,
            rng,
        )
        .unwrap();
        let signatures = peer_signatures_for_batch(primary_address, accounts, batch_header.batch_id(), rng);
        let certificate = BatchCertificate::<CurrentNetwork>::from(batch_header, signatures).unwrap();
        (certificate, transmissions)
    }

    // Create a certificate chain up to round in primary storage.
    fn store_certificate_chain(
        primary: &Primary<CurrentNetwork>,
        accounts: &[(SocketAddr, Account<CurrentNetwork>)],
        round: u64,
        rng: &mut TestRng,
    ) -> IndexSet<Field<CurrentNetwork>> {
        let mut previous_certificates = IndexSet::<Field<CurrentNetwork>>::new();
        let mut next_certificates = IndexSet::<Field<CurrentNetwork>>::new();
        for cur_round in 1..round {
            for (_, account) in accounts.iter() {
                let (certificate, transmissions) = create_batch_certificate(
                    account.address(),
                    accounts,
                    cur_round,
                    previous_certificates.clone(),
                    rng,
                );
                next_certificates.insert(certificate.id());
                assert!(primary.storage.insert_certificate(certificate, transmissions, Default::default()).is_ok());
            }

            assert!(primary.storage.increment_to_next_round(cur_round).is_ok());
            previous_certificates = next_certificates;
            next_certificates = IndexSet::<Field<CurrentNetwork>>::new();
        }

        previous_certificates
    }

    // Insert the account socket addresses into the resolver so that
    // they are recognized as "connected".
    fn map_account_addresses(primary: &Primary<CurrentNetwork>, accounts: &[(SocketAddr, Account<CurrentNetwork>)]) {
        // First account is primary, which doesn't need to resolve.
        for (addr, acct) in accounts.iter().skip(1) {
            primary.gateway.resolver().insert_peer(*addr, *addr, acct.address());
        }
    }

    #[tokio::test]
    async fn test_propose_batch() {
        let mut rng = TestRng::default();
        let (primary, _) = primary_without_handlers(&mut rng);

        // Check there is no batch currently proposed.
        assert!(primary.proposed_batch.read().is_none());

        // Generate a solution and a transaction.
        let (solution_id, solution) = sample_unconfirmed_solution(&mut rng);
        let (transaction_id, transaction) = sample_unconfirmed_transaction(&mut rng);

        // Store it on one of the workers.
        primary.workers[0].process_unconfirmed_solution(solution_id, solution).await.unwrap();
        primary.workers[0].process_unconfirmed_transaction(transaction_id, transaction).await.unwrap();

        // Try to propose a batch again. This time, it should succeed.
        assert!(primary.propose_batch().await.is_ok());
        assert!(primary.proposed_batch.read().is_some());
    }

    #[tokio::test]
    async fn test_propose_batch_with_no_transmissions() {
        let mut rng = TestRng::default();
        let (primary, _) = primary_without_handlers(&mut rng);

        // Check there is no batch currently proposed.
        assert!(primary.proposed_batch.read().is_none());

        // Try to propose a batch with no transmissions.
        assert!(primary.propose_batch().await.is_ok());
        assert!(primary.proposed_batch.read().is_some());
    }

    #[tokio::test]
    async fn test_propose_batch_in_round() {
        let round = 3;
        let mut rng = TestRng::default();
        let (primary, accounts) = primary_without_handlers(&mut rng);

        // Fill primary storage.
        store_certificate_chain(&primary, &accounts, round, &mut rng);

        // Sleep for a while to ensure the primary is ready to propose the next round.
        tokio::time::sleep(Duration::from_secs(MIN_BATCH_DELAY_IN_SECS)).await;

        // Generate a solution and a transaction.
        let (solution_id, solution) = sample_unconfirmed_solution(&mut rng);
        let (transaction_id, transaction) = sample_unconfirmed_transaction(&mut rng);

        // Store it on one of the workers.
        primary.workers[0].process_unconfirmed_solution(solution_id, solution).await.unwrap();
        primary.workers[0].process_unconfirmed_transaction(transaction_id, transaction).await.unwrap();

        // Propose a batch again. This time, it should succeed.
        assert!(primary.propose_batch().await.is_ok());
        assert!(primary.proposed_batch.read().is_some());
    }

    #[tokio::test]
    async fn test_propose_batch_skip_transmissions_from_previous_certificates() {
        let round = 3;
        let prev_round = round - 1;
        let mut rng = TestRng::default();
        let (primary, accounts) = primary_without_handlers(&mut rng);
        let peer_account = &accounts[1];
        let peer_ip = peer_account.0;

        // Fill primary storage.
        store_certificate_chain(&primary, &accounts, round, &mut rng);

        // Get transmissions from previous certificates.
        let previous_certificate_ids: IndexSet<_> = primary.storage.get_certificate_ids_for_round(prev_round);

        // Track the number of transmissions in the previous round.
        let mut num_transmissions_in_previous_round = 0;

        // Generate a solution and a transaction.
        let (solution_commitment, solution) = sample_unconfirmed_solution(&mut rng);
        let (transaction_id, transaction) = sample_unconfirmed_transaction(&mut rng);
        let solution_checksum = solution.to_checksum::<CurrentNetwork>().unwrap();
        let transaction_checksum = transaction.to_checksum::<CurrentNetwork>().unwrap();

        // Store it on one of the workers.
        primary.workers[0].process_unconfirmed_solution(solution_commitment, solution).await.unwrap();
        primary.workers[0].process_unconfirmed_transaction(transaction_id, transaction).await.unwrap();

        // Check that the worker has 2 transmissions.
        assert_eq!(primary.workers[0].num_transmissions(), 2);

        // Create certificates for the current round and add the transmissions to the worker before inserting the certificate to storage.
        for (_, account) in accounts.iter() {
            let (certificate, transmissions) = create_batch_certificate(
                account.address(),
                &accounts,
                round,
                previous_certificate_ids.clone(),
                &mut rng,
            );

            // Add the transmissions to the worker.
            for (transmission_id, transmission) in transmissions.iter() {
                primary.workers[0].process_transmission_from_peer(peer_ip, *transmission_id, transmission.clone());
            }

            // Insert the certificate to storage.
            num_transmissions_in_previous_round += transmissions.len();
            primary.storage.insert_certificate(certificate, transmissions, Default::default()).unwrap();
        }

        // Sleep for a while to ensure the primary is ready to propose the next round.
        tokio::time::sleep(Duration::from_secs(MIN_BATCH_DELAY_IN_SECS)).await;

        // Advance to the next round.
        assert!(primary.storage.increment_to_next_round(round).is_ok());

        // Check that the worker has `num_transmissions_in_previous_round + 2` transmissions.
        assert_eq!(primary.workers[0].num_transmissions(), num_transmissions_in_previous_round + 2);

        // Propose the batch.
        assert!(primary.propose_batch().await.is_ok());

        // Check that the proposal only contains the new transmissions that were not in previous certificates.
        let proposed_transmissions = primary.proposed_batch.read().as_ref().unwrap().transmissions().clone();
        assert_eq!(proposed_transmissions.len(), 2);
        assert!(proposed_transmissions.contains_key(&TransmissionID::Solution(solution_commitment, solution_checksum)));
        assert!(
            proposed_transmissions.contains_key(&TransmissionID::Transaction(transaction_id, transaction_checksum))
        );
    }

    #[tokio::test]
    async fn test_propose_batch_over_spend_limit() {
        let mut rng = TestRng::default();
        // Create two primaries to test spend limit activation on V4.
        let (accounts, committee) = sample_committee(&mut rng);
        let primary = primary_with_committee(
            0,
            &accounts,
            committee.clone(),
            CurrentNetwork::CONSENSUS_HEIGHT(ConsensusVersion::V3).unwrap(),
        );

        // Check there is no batch currently proposed.
        assert!(primary.proposed_batch.read().is_none());
        // Check the workers are empty.
        primary.workers().iter().for_each(|worker| assert!(worker.transmissions().is_empty()));

        // Generate a solution and a transaction.
        let (solution_id, solution) = sample_unconfirmed_solution(&mut rng);
        primary.workers[0].process_unconfirmed_solution(solution_id, solution).await.unwrap();

        for _i in 0..5 {
            let (transaction_id, transaction) = sample_unconfirmed_transaction(&mut rng);
            // Store it on one of the workers.
            primary.workers[0].process_unconfirmed_transaction(transaction_id, transaction).await.unwrap();
        }

        // Try to propose a batch again. This time, it should succeed.
        assert!(primary.propose_batch().await.is_ok());
        // Expect 2/5 transactions to be included in the proposal in addition to the solution.
        assert_eq!(primary.proposed_batch.read().as_ref().unwrap().transmissions().len(), 3);
        // Check the transmissions were correctly drained from the workers.
        assert_eq!(primary.workers().iter().map(|worker| worker.transmissions().len()).sum::<usize>(), 3);
    }

    #[tokio::test]
    async fn test_batch_propose_from_peer() {
        let mut rng = TestRng::default();
        let (primary, accounts) = primary_without_handlers(&mut rng);

        // Create a valid proposal with an author that isn't the primary.
        let round = 1;
        let peer_account = &accounts[1];
        let peer_ip = peer_account.0;
        let timestamp = now() + MIN_BATCH_DELAY_IN_SECS as i64;
        let proposal = create_test_proposal(
            &peer_account.1,
            primary.ledger.current_committee().unwrap(),
            round,
            Default::default(),
            timestamp,
            1,
            &mut rng,
        );

        // Make sure the primary is aware of the transmissions in the proposal.
        for (transmission_id, transmission) in proposal.transmissions() {
            primary.workers[0].process_transmission_from_peer(peer_ip, *transmission_id, transmission.clone())
        }

        // The author must be known to resolver to pass propose checks.
        primary.gateway.resolver().insert_peer(peer_ip, peer_ip, peer_account.1.address());
        // The primary must be considered synced.
        primary.sync.block_sync().try_block_sync(&primary.gateway.clone()).await;

        // Try to process the batch proposal from the peer, should succeed.
        assert!(
            primary.process_batch_propose_from_peer(peer_ip, (*proposal.batch_header()).clone().into()).await.is_ok()
        );
    }

    #[tokio::test]
    async fn test_batch_propose_from_peer_when_not_synced() {
        let mut rng = TestRng::default();
        let (primary, accounts) = primary_without_handlers(&mut rng);

        // Create a valid proposal with an author that isn't the primary.
        let round = 1;
        let peer_account = &accounts[1];
        let peer_ip = peer_account.0;
        let timestamp = now() + MIN_BATCH_DELAY_IN_SECS as i64;
        let proposal = create_test_proposal(
            &peer_account.1,
            primary.ledger.current_committee().unwrap(),
            round,
            Default::default(),
            timestamp,
            1,
            &mut rng,
        );

        // Make sure the primary is aware of the transmissions in the proposal.
        for (transmission_id, transmission) in proposal.transmissions() {
            primary.workers[0].process_transmission_from_peer(peer_ip, *transmission_id, transmission.clone())
        }

        // The author must be known to resolver to pass propose checks.
        primary.gateway.resolver().insert_peer(peer_ip, peer_ip, peer_account.1.address());

        // Try to process the batch proposal from the peer, should fail.
        assert!(
            primary.process_batch_propose_from_peer(peer_ip, (*proposal.batch_header()).clone().into()).await.is_err()
        );
    }

    #[tokio::test]
    async fn test_batch_propose_from_peer_in_round() {
        let round = 2;
        let mut rng = TestRng::default();
        let (primary, accounts) = primary_without_handlers(&mut rng);

        // Generate certificates.
        let previous_certificates = store_certificate_chain(&primary, &accounts, round, &mut rng);

        // Create a valid proposal with an author that isn't the primary.
        let peer_account = &accounts[1];
        let peer_ip = peer_account.0;
        let timestamp = now() + MIN_BATCH_DELAY_IN_SECS as i64;
        let proposal = create_test_proposal(
            &peer_account.1,
            primary.ledger.current_committee().unwrap(),
            round,
            previous_certificates,
            timestamp,
            1,
            &mut rng,
        );

        // Make sure the primary is aware of the transmissions in the proposal.
        for (transmission_id, transmission) in proposal.transmissions() {
            primary.workers[0].process_transmission_from_peer(peer_ip, *transmission_id, transmission.clone())
        }

        // The author must be known to resolver to pass propose checks.
        primary.gateway.resolver().insert_peer(peer_ip, peer_ip, peer_account.1.address());
        // The primary must be considered synced.
        primary.sync.block_sync().try_block_sync(&primary.gateway.clone()).await;

        // Try to process the batch proposal from the peer, should succeed.
        primary.process_batch_propose_from_peer(peer_ip, (*proposal.batch_header()).clone().into()).await.unwrap();
    }

    #[tokio::test]
    async fn test_batch_propose_from_peer_wrong_round() {
        let mut rng = TestRng::default();
        let (primary, accounts) = primary_without_handlers(&mut rng);

        // Create a valid proposal with an author that isn't the primary.
        let round = 1;
        let peer_account = &accounts[1];
        let peer_ip = peer_account.0;
        let timestamp = now() + MIN_BATCH_DELAY_IN_SECS as i64;
        let proposal = create_test_proposal(
            &peer_account.1,
            primary.ledger.current_committee().unwrap(),
            round,
            Default::default(),
            timestamp,
            1,
            &mut rng,
        );

        // Make sure the primary is aware of the transmissions in the proposal.
        for (transmission_id, transmission) in proposal.transmissions() {
            primary.workers[0].process_transmission_from_peer(peer_ip, *transmission_id, transmission.clone())
        }

        // The author must be known to resolver to pass propose checks.
        primary.gateway.resolver().insert_peer(peer_ip, peer_ip, peer_account.1.address());
        // The primary must be considered synced.
        primary.sync.block_sync().try_block_sync(&primary.gateway.clone()).await;

        // Try to process the batch proposal from the peer, should error.
        assert!(
            primary
                .process_batch_propose_from_peer(peer_ip, BatchPropose {
                    round: round + 1,
                    batch_header: Data::Object(proposal.batch_header().clone())
                })
                .await
                .is_err()
        );
    }

    #[tokio::test]
    async fn test_batch_propose_from_peer_in_round_wrong_round() {
        let round = 4;
        let mut rng = TestRng::default();
        let (primary, accounts) = primary_without_handlers(&mut rng);

        // Generate certificates.
        let previous_certificates = store_certificate_chain(&primary, &accounts, round, &mut rng);

        // Create a valid proposal with an author that isn't the primary.
        let peer_account = &accounts[1];
        let peer_ip = peer_account.0;
        let timestamp = now() + MIN_BATCH_DELAY_IN_SECS as i64;
        let proposal = create_test_proposal(
            &peer_account.1,
            primary.ledger.current_committee().unwrap(),
            round,
            previous_certificates,
            timestamp,
            1,
            &mut rng,
        );

        // Make sure the primary is aware of the transmissions in the proposal.
        for (transmission_id, transmission) in proposal.transmissions() {
            primary.workers[0].process_transmission_from_peer(peer_ip, *transmission_id, transmission.clone())
        }

        // The author must be known to resolver to pass propose checks.
        primary.gateway.resolver().insert_peer(peer_ip, peer_ip, peer_account.1.address());
        // The primary must be considered synced.
        primary.sync.block_sync().try_block_sync(&primary.gateway.clone()).await;

        // Try to process the batch proposal from the peer, should error.
        assert!(
            primary
                .process_batch_propose_from_peer(peer_ip, BatchPropose {
                    round: round + 1,
                    batch_header: Data::Object(proposal.batch_header().clone())
                })
                .await
                .is_err()
        );
    }

    #[tokio::test]
    async fn test_batch_propose_from_peer_with_past_timestamp() {
        let round = 2;
        let mut rng = TestRng::default();
        let (primary, accounts) = primary_without_handlers(&mut rng);

        // Generate certificates.
        let previous_certificates = store_certificate_chain(&primary, &accounts, round, &mut rng);

        // Create a valid proposal with an author that isn't the primary.
        let peer_account = &accounts[1];
        let peer_ip = peer_account.0;
        let past_timestamp = now() - 100; // Use a timestamp that is in the past.
        let proposal = create_test_proposal(
            &peer_account.1,
            primary.ledger.current_committee().unwrap(),
            round,
            previous_certificates,
            past_timestamp,
            1,
            &mut rng,
        );

        // Make sure the primary is aware of the transmissions in the proposal.
        for (transmission_id, transmission) in proposal.transmissions() {
            primary.workers[0].process_transmission_from_peer(peer_ip, *transmission_id, transmission.clone())
        }

        // The author must be known to resolver to pass propose checks.
        primary.gateway.resolver().insert_peer(peer_ip, peer_ip, peer_account.1.address());
        // The primary must be considered synced.
        primary.sync.block_sync().try_block_sync(&primary.gateway.clone()).await;

        // Try to process the batch proposal from the peer, should error.
        assert!(
            primary.process_batch_propose_from_peer(peer_ip, (*proposal.batch_header()).clone().into()).await.is_err()
        );
    }

    #[tokio::test]
    async fn test_batch_propose_from_peer_over_spend_limit() {
        let mut rng = TestRng::default();

        // Create two primaries to test spend limit activation on V4.
        let (accounts, committee) = sample_committee(&mut rng);
        let primary_v3 = primary_with_committee(
            0,
            &accounts,
            committee.clone(),
            CurrentNetwork::CONSENSUS_HEIGHT(ConsensusVersion::V3).unwrap(),
        );
        let primary_v4 = primary_with_committee(
            1,
            &accounts,
            committee.clone(),
            CurrentNetwork::CONSENSUS_HEIGHT(ConsensusVersion::V4).unwrap(),
        );

        // Create a valid proposal with an author that isn't the primary.
        let round = 1;
        let peer_account = &accounts[2];
        let peer_ip = peer_account.0;
        let timestamp = now() + MIN_BATCH_DELAY_IN_SECS as i64;
        let proposal =
            create_test_proposal(&peer_account.1, committee, round, Default::default(), timestamp, 4, &mut rng);

        // Make sure the primary is aware of the transmissions in the proposal.
        for (transmission_id, transmission) in proposal.transmissions() {
            primary_v3.workers[0].process_transmission_from_peer(peer_ip, *transmission_id, transmission.clone());
            primary_v4.workers[0].process_transmission_from_peer(peer_ip, *transmission_id, transmission.clone());
        }

        // The author must be known to resolver to pass propose checks.
        primary_v3.gateway.resolver().insert_peer(peer_ip, peer_ip, peer_account.1.address());
        primary_v4.gateway.resolver().insert_peer(peer_ip, peer_ip, peer_account.1.address());
        // The primary must be considered synced.
        primary_v3.sync.block_sync().try_block_sync(&primary_v3.gateway.clone()).await;
        primary_v4.sync.block_sync().try_block_sync(&primary_v4.gateway.clone()).await;

        // Check the spend limit is enforced from V4 onwards.
        assert!(
            primary_v3
                .process_batch_propose_from_peer(peer_ip, (*proposal.batch_header()).clone().into())
                .await
                .is_ok()
        );
        assert!(
            primary_v4
                .process_batch_propose_from_peer(peer_ip, (*proposal.batch_header()).clone().into())
                .await
                .is_err()
        );
    }

    #[tokio::test]
    async fn test_propose_batch_with_storage_round_behind_proposal_lock() {
        let round = 3;
        let mut rng = TestRng::default();
        let (primary, _) = primary_without_handlers(&mut rng);

        // Check there is no batch currently proposed.
        assert!(primary.proposed_batch.read().is_none());

        // Generate a solution and a transaction.
        let (solution_id, solution) = sample_unconfirmed_solution(&mut rng);
        let (transaction_id, transaction) = sample_unconfirmed_transaction(&mut rng);

        // Store it on one of the workers.
        primary.workers[0].process_unconfirmed_solution(solution_id, solution).await.unwrap();
        primary.workers[0].process_unconfirmed_transaction(transaction_id, transaction).await.unwrap();

        // Set the proposal lock to a round ahead of the storage.
        let old_proposal_lock_round = *primary.propose_lock.lock().await;
        *primary.propose_lock.lock().await = round + 1;

        // Propose a batch and enforce that it fails.
        assert!(primary.propose_batch().await.is_ok());
        assert!(primary.proposed_batch.read().is_none());

        // Set the proposal lock back to the old round.
        *primary.propose_lock.lock().await = old_proposal_lock_round;

        // Try to propose a batch again. This time, it should succeed.
        assert!(primary.propose_batch().await.is_ok());
        assert!(primary.proposed_batch.read().is_some());
    }

    #[tokio::test]
    async fn test_propose_batch_with_storage_round_behind_proposal() {
        let round = 5;
        let mut rng = TestRng::default();
        let (primary, accounts) = primary_without_handlers(&mut rng);

        // Generate previous certificates.
        let previous_certificates = store_certificate_chain(&primary, &accounts, round, &mut rng);

        // Create a valid proposal.
        let timestamp = now();
        let proposal = create_test_proposal(
            primary.gateway.account(),
            primary.ledger.current_committee().unwrap(),
            round + 1,
            previous_certificates,
            timestamp,
            1,
            &mut rng,
        );

        // Store the proposal on the primary.
        *primary.proposed_batch.write() = Some(proposal);

        // Try to propose a batch will terminate early because the storage is behind the proposal.
        assert!(primary.propose_batch().await.is_ok());
        assert!(primary.proposed_batch.read().is_some());
        assert!(primary.proposed_batch.read().as_ref().unwrap().round() > primary.current_round());
    }

    #[tokio::test(flavor = "multi_thread")]
    async fn test_batch_signature_from_peer() {
        let mut rng = TestRng::default();
        let (primary, accounts) = primary_without_handlers(&mut rng);
        map_account_addresses(&primary, &accounts);

        // Create a valid proposal.
        let round = 1;
        let timestamp = now() + MIN_BATCH_DELAY_IN_SECS as i64;
        let proposal = create_test_proposal(
            primary.gateway.account(),
            primary.ledger.current_committee().unwrap(),
            round,
            Default::default(),
            timestamp,
            1,
            &mut rng,
        );

        // Store the proposal on the primary.
        *primary.proposed_batch.write() = Some(proposal);

        // Each committee member signs the batch.
        let signatures = peer_signatures_for_proposal(&primary, &accounts, &mut rng);

        // Have the primary process the signatures.
        for (socket_addr, signature) in signatures {
            primary.process_batch_signature_from_peer(socket_addr, signature).await.unwrap();
        }

        // Check the certificate was created and stored by the primary.
        assert!(primary.storage.contains_certificate_in_round_from(round, primary.gateway.account().address()));
        // Check the round was incremented.
        assert_eq!(primary.current_round(), round + 1);
    }

    #[tokio::test(flavor = "multi_thread")]
    async fn test_batch_signature_from_peer_in_round() {
        let round = 5;
        let mut rng = TestRng::default();
        let (primary, accounts) = primary_without_handlers(&mut rng);
        map_account_addresses(&primary, &accounts);

        // Generate certificates.
        let previous_certificates = store_certificate_chain(&primary, &accounts, round, &mut rng);

        // Create a valid proposal.
        let timestamp = now();
        let proposal = create_test_proposal(
            primary.gateway.account(),
            primary.ledger.current_committee().unwrap(),
            round,
            previous_certificates,
            timestamp,
            1,
            &mut rng,
        );

        // Store the proposal on the primary.
        *primary.proposed_batch.write() = Some(proposal);

        // Each committee member signs the batch.
        let signatures = peer_signatures_for_proposal(&primary, &accounts, &mut rng);

        // Have the primary process the signatures.
        for (socket_addr, signature) in signatures {
            primary.process_batch_signature_from_peer(socket_addr, signature).await.unwrap();
        }

        // Check the certificate was created and stored by the primary.
        assert!(primary.storage.contains_certificate_in_round_from(round, primary.gateway.account().address()));
        // Check the round was incremented.
        assert_eq!(primary.current_round(), round + 1);
    }

    #[tokio::test]
    async fn test_batch_signature_from_peer_no_quorum() {
        let mut rng = TestRng::default();
        let (primary, accounts) = primary_without_handlers(&mut rng);
        map_account_addresses(&primary, &accounts);

        // Create a valid proposal.
        let round = 1;
        let timestamp = now() + MIN_BATCH_DELAY_IN_SECS as i64;
        let proposal = create_test_proposal(
            primary.gateway.account(),
            primary.ledger.current_committee().unwrap(),
            round,
            Default::default(),
            timestamp,
            1,
            &mut rng,
        );

        // Store the proposal on the primary.
        *primary.proposed_batch.write() = Some(proposal);

        // Each committee member signs the batch.
        let signatures = peer_signatures_for_proposal(&primary, &accounts, &mut rng);

        // Have the primary process only one signature, mimicking a lack of quorum.
        let (socket_addr, signature) = signatures.first().unwrap();
        primary.process_batch_signature_from_peer(*socket_addr, *signature).await.unwrap();

        // Check the certificate was not created and stored by the primary.
        assert!(!primary.storage.contains_certificate_in_round_from(round, primary.gateway.account().address()));
        // Check the round was incremented.
        assert_eq!(primary.current_round(), round);
    }

    #[tokio::test]
    async fn test_batch_signature_from_peer_in_round_no_quorum() {
        let round = 7;
        let mut rng = TestRng::default();
        let (primary, accounts) = primary_without_handlers(&mut rng);
        map_account_addresses(&primary, &accounts);

        // Generate certificates.
        let previous_certificates = store_certificate_chain(&primary, &accounts, round, &mut rng);

        // Create a valid proposal.
        let timestamp = now() + MIN_BATCH_DELAY_IN_SECS as i64;
        let proposal = create_test_proposal(
            primary.gateway.account(),
            primary.ledger.current_committee().unwrap(),
            round,
            previous_certificates,
            timestamp,
            1,
            &mut rng,
        );

        // Store the proposal on the primary.
        *primary.proposed_batch.write() = Some(proposal);

        // Each committee member signs the batch.
        let signatures = peer_signatures_for_proposal(&primary, &accounts, &mut rng);

        // Have the primary process only one signature, mimicking a lack of quorum.
        let (socket_addr, signature) = signatures.first().unwrap();
        primary.process_batch_signature_from_peer(*socket_addr, *signature).await.unwrap();

        // Check the certificate was not created and stored by the primary.
        assert!(!primary.storage.contains_certificate_in_round_from(round, primary.gateway.account().address()));
        // Check the round was incremented.
        assert_eq!(primary.current_round(), round);
    }

    #[tokio::test]
    async fn test_insert_certificate_with_aborted_transmissions() {
        let round = 3;
        let prev_round = round - 1;
        let mut rng = TestRng::default();
        let (primary, accounts) = primary_without_handlers(&mut rng);
        let peer_account = &accounts[1];
        let peer_ip = peer_account.0;

        // Fill primary storage.
        store_certificate_chain(&primary, &accounts, round, &mut rng);

        // Get transmissions from previous certificates.
        let previous_certificate_ids: IndexSet<_> = primary.storage.get_certificate_ids_for_round(prev_round);

        // Generate a solution and a transaction.
        let (solution_commitment, solution) = sample_unconfirmed_solution(&mut rng);
        let (transaction_id, transaction) = sample_unconfirmed_transaction(&mut rng);

        // Store it on one of the workers.
        primary.workers[0].process_unconfirmed_solution(solution_commitment, solution).await.unwrap();
        primary.workers[0].process_unconfirmed_transaction(transaction_id, transaction).await.unwrap();

        // Check that the worker has 2 transmissions.
        assert_eq!(primary.workers[0].num_transmissions(), 2);

        // Create certificates for the current round.
        let account = accounts[0].1.clone();
        let (certificate, transmissions) =
            create_batch_certificate(account.address(), &accounts, round, previous_certificate_ids.clone(), &mut rng);
        let certificate_id = certificate.id();

        // Randomly abort some of the transmissions.
        let mut aborted_transmissions = HashSet::new();
        let mut transmissions_without_aborted = HashMap::new();
        for (transmission_id, transmission) in transmissions.clone() {
            match rng.gen::<bool>() || aborted_transmissions.is_empty() {
                true => {
                    // Insert the aborted transmission.
                    aborted_transmissions.insert(transmission_id);
                }
                false => {
                    // Insert the transmission without the aborted transmission.
                    transmissions_without_aborted.insert(transmission_id, transmission);
                }
            };
        }

        // Add the non-aborted transmissions to the worker.
        for (transmission_id, transmission) in transmissions_without_aborted.iter() {
            primary.workers[0].process_transmission_from_peer(peer_ip, *transmission_id, transmission.clone());
        }

        // Check that inserting the transmission with missing transmissions fails.
        assert!(
            primary
                .storage
                .check_certificate(&certificate, transmissions_without_aborted.clone(), Default::default())
                .is_err()
        );
        assert!(
            primary
                .storage
                .insert_certificate(certificate.clone(), transmissions_without_aborted.clone(), Default::default())
                .is_err()
        );

        // Insert the certificate to storage.
        primary
            .storage
            .insert_certificate(certificate, transmissions_without_aborted, aborted_transmissions.clone())
            .unwrap();

        // Ensure the certificate exists in storage.
        assert!(primary.storage.contains_certificate(certificate_id));
        // Ensure that the aborted transmission IDs exist in storage.
        for aborted_transmission_id in aborted_transmissions {
            assert!(primary.storage.contains_transmission(aborted_transmission_id));
            assert!(primary.storage.get_transmission(aborted_transmission_id).is_none());
        }
    }
}<|MERGE_RESOLUTION|>--- conflicted
+++ resolved
@@ -1938,12 +1938,8 @@
         let storage = Storage::new(ledger.clone(), Arc::new(BFTMemoryService::new()), 10);
 
         // Initialize the primary.
-<<<<<<< HEAD
+        let account = accounts[account_index].1.clone();
         let mut primary = Primary::new(account, storage, ledger, None, &[], StorageMode::new_test(None)).unwrap();
-=======
-        let account = accounts[account_index].1.clone();
-        let mut primary = Primary::new(account, storage, ledger, None, &[], None).unwrap();
->>>>>>> 7c08b466
 
         // Construct a worker instance.
         primary.workers = Arc::from([Worker::new(
