// Copyright 2024-2025 Aleo Network Foundation
// This file is part of the snarkOS library.

// Licensed under the Apache License, Version 2.0 (the "License");
// you may not use this file except in compliance with the License.
// You may obtain a copy of the License at:

// http://www.apache.org/licenses/LICENSE-2.0

// Unless required by applicable law or agreed to in writing, software
// distributed under the License is distributed on an "AS IS" BASIS,
// WITHOUT WARRANTIES OR CONDITIONS OF ANY KIND, either express or implied.
// See the License for the specific language governing permissions and
// limitations under the License.

use crate::{
    MAX_LEADER_CERTIFICATE_DELAY_IN_SECS,
    Primary,
    helpers::{
        BFTReceiver,
        ConsensusSender,
        DAG,
        PrimaryReceiver,
        PrimarySender,
        Storage,
        fmt_id,
        init_bft_channels,
        now,
    },
};
use snarkos_account::Account;
use snarkos_node_bft_ledger_service::LedgerService;
use snarkos_node_sync::BlockSync;
use snarkvm::{
    console::account::Address,
    ledger::{
        block::Transaction,
        committee::Committee,
        narwhal::{BatchCertificate, Data, Subdag, Transmission, TransmissionID},
        puzzle::{Solution, SolutionID},
    },
    prelude::{Field, Network, Result, bail, ensure},
};

use aleo_std::StorageMode;
use colored::Colorize;
use indexmap::{IndexMap, IndexSet};
#[cfg(feature = "locktick")]
use locktick::{
    parking_lot::{Mutex, RwLock},
    tokio::Mutex as TMutex,
};
#[cfg(not(feature = "locktick"))]
use parking_lot::{Mutex, RwLock};
use std::{
    collections::{BTreeMap, HashSet},
    future::Future,
    net::SocketAddr,
    sync::{
        Arc,
        atomic::{AtomicI64, Ordering},
    },
};
#[cfg(not(feature = "locktick"))]
use tokio::sync::Mutex as TMutex;
use tokio::{
    sync::{OnceCell, oneshot},
    task::JoinHandle,
};

#[derive(Clone)]
pub struct BFT<N: Network> {
    /// The primary for this node.
    primary: Primary<N>,
    /// The DAG of batches from which we build the blockchain.
    dag: Arc<RwLock<DAG<N>>>,
    /// The batch certificate of the leader from the current even round, if one was present.
    leader_certificate: Arc<RwLock<Option<BatchCertificate<N>>>>,
    /// The timer for the leader certificate to be received.
    leader_certificate_timer: Arc<AtomicI64>,
    /// The consensus sender.
    consensus_sender: Arc<OnceCell<ConsensusSender<N>>>,
    /// The spawned handles.
    handles: Arc<Mutex<Vec<JoinHandle<()>>>>,
    /// The BFT lock.
    lock: Arc<TMutex<()>>,
}

impl<N: Network> BFT<N> {
    /// Initializes a new instance of the BFT.
    pub fn new(
        block_sync: Arc<BlockSync<N>>,
        account: Account<N>,
        storage: Storage<N>,
        ledger: Arc<dyn LedgerService<N>>,
        ip: Option<SocketAddr>,
        trusted_validators: &[SocketAddr],
        storage_mode: StorageMode,
    ) -> Result<Self> {
        Ok(Self {
<<<<<<< HEAD
            primary: Primary::new(account, storage, ledger, block_sync, ip, trusted_validators, dev)?,
=======
            primary: Primary::new(account, storage, ledger, ip, trusted_validators, storage_mode)?,
>>>>>>> a1e4a282
            dag: Default::default(),
            leader_certificate: Default::default(),
            leader_certificate_timer: Default::default(),
            consensus_sender: Default::default(),
            handles: Default::default(),
            lock: Default::default(),
        })
    }

    /// Run the BFT instance.
    pub async fn run(
        &mut self,
        consensus_sender: Option<ConsensusSender<N>>,
        primary_sender: PrimarySender<N>,
        primary_receiver: PrimaryReceiver<N>,
    ) -> Result<()> {
        info!("Starting the BFT instance...");
        // Initialize the BFT channels.
        let (bft_sender, bft_receiver) = init_bft_channels::<N>();
        // First, start the BFT handlers.
        self.start_handlers(bft_receiver);
        // Next, run the primary instance.
        self.primary.run(Some(bft_sender), primary_sender, primary_receiver).await?;
        // Lastly, set the consensus sender.
        // Note: This ensures during initial syncing, that the BFT does not advance the ledger.
        if let Some(consensus_sender) = consensus_sender {
            self.consensus_sender.set(consensus_sender).expect("Consensus sender already set");
        }
        Ok(())
    }

    /// Returns `true` if the primary is synced.
    pub fn is_synced(&self) -> bool {
        self.primary.is_synced()
    }

    /// Returns the primary.
    pub const fn primary(&self) -> &Primary<N> {
        &self.primary
    }

    /// Returns the storage.
    pub const fn storage(&self) -> &Storage<N> {
        self.primary.storage()
    }

    /// Returns the ledger.
    pub fn ledger(&self) -> &Arc<dyn LedgerService<N>> {
        self.primary.ledger()
    }

    /// Returns the leader of the current even round, if one was present.
    pub fn leader(&self) -> Option<Address<N>> {
        self.leader_certificate.read().as_ref().map(|certificate| certificate.author())
    }

    /// Returns the certificate of the leader from the current even round, if one was present.
    pub const fn leader_certificate(&self) -> &Arc<RwLock<Option<BatchCertificate<N>>>> {
        &self.leader_certificate
    }
}

impl<N: Network> BFT<N> {
    /// Returns the number of unconfirmed transmissions.
    pub fn num_unconfirmed_transmissions(&self) -> usize {
        self.primary.num_unconfirmed_transmissions()
    }

    /// Returns the number of unconfirmed ratifications.
    pub fn num_unconfirmed_ratifications(&self) -> usize {
        self.primary.num_unconfirmed_ratifications()
    }

    /// Returns the number of solutions.
    pub fn num_unconfirmed_solutions(&self) -> usize {
        self.primary.num_unconfirmed_solutions()
    }

    /// Returns the number of unconfirmed transactions.
    pub fn num_unconfirmed_transactions(&self) -> usize {
        self.primary.num_unconfirmed_transactions()
    }
}

impl<N: Network> BFT<N> {
    /// Returns the worker transmission IDs.
    pub fn worker_transmission_ids(&self) -> impl '_ + Iterator<Item = TransmissionID<N>> {
        self.primary.worker_transmission_ids()
    }

    /// Returns the worker transmissions.
    pub fn worker_transmissions(&self) -> impl '_ + Iterator<Item = (TransmissionID<N>, Transmission<N>)> {
        self.primary.worker_transmissions()
    }

    /// Returns the worker solutions.
    pub fn worker_solutions(&self) -> impl '_ + Iterator<Item = (SolutionID<N>, Data<Solution<N>>)> {
        self.primary.worker_solutions()
    }

    /// Returns the worker transactions.
    pub fn worker_transactions(&self) -> impl '_ + Iterator<Item = (N::TransactionID, Data<Transaction<N>>)> {
        self.primary.worker_transactions()
    }
}

impl<N: Network> BFT<N> {
    /// Stores the certificate in the DAG, and attempts to commit one or more anchors.
    fn update_to_next_round(&self, current_round: u64) -> bool {
        // Ensure the current round is at least the storage round (this is a sanity check).
        let storage_round = self.storage().current_round();
        if current_round < storage_round {
            debug!(
                "BFT is safely skipping an update for round {current_round}, as storage is at round {storage_round}"
            );
            return false;
        }

        // Determine if the BFT is ready to update to the next round.
        let is_ready = match current_round % 2 == 0 {
            true => self.update_leader_certificate_to_even_round(current_round),
            false => self.is_leader_quorum_or_nonleaders_available(current_round),
        };

        #[cfg(feature = "metrics")]
        {
            let start = self.leader_certificate_timer.load(Ordering::SeqCst);
            // Only log if the timer was set, otherwise we get a time difference since the EPOCH.
            if start > 0 {
                let end = now();
                let elapsed = std::time::Duration::from_secs((end - start) as u64);
                metrics::histogram(metrics::bft::COMMIT_ROUNDS_LATENCY, elapsed.as_secs_f64());
            }
        }

        // Log whether the round is going to update.
        if current_round % 2 == 0 {
            // Determine if there is a leader certificate.
            if let Some(leader_certificate) = self.leader_certificate.read().as_ref() {
                // Ensure the state of the leader certificate is consistent with the BFT being ready.
                if !is_ready {
                    trace!(is_ready, "BFT - A leader certificate was found, but 'is_ready' is false");
                }
                // Log the leader election.
                let leader_round = leader_certificate.round();
                match leader_round == current_round {
                    true => {
                        info!("\n\nRound {current_round} elected a leader - {}\n", leader_certificate.author());
                        #[cfg(feature = "metrics")]
                        metrics::increment_counter(metrics::bft::LEADERS_ELECTED);
                    }
                    false => warn!("BFT failed to elect a leader for round {current_round} (!= {leader_round})"),
                }
            } else {
                match is_ready {
                    true => info!("\n\nRound {current_round} reached quorum without a leader\n"),
                    false => info!("{}", format!("\n\nRound {current_round} did not elect a leader\n").dimmed()),
                }
            }
        }

        // If the BFT is ready, then update to the next round.
        if is_ready {
            // Update to the next round in storage.
            if let Err(e) = self.storage().increment_to_next_round(current_round) {
                warn!("BFT failed to increment to the next round from round {current_round} - {e}");
                return false;
            }
            // Update the timer for the leader certificate.
            self.leader_certificate_timer.store(now(), Ordering::SeqCst);
        }

        is_ready
    }

    /// Updates the leader certificate to the current even round,
    /// returning `true` if the BFT is ready to update to the next round.
    ///
    /// This method runs on every even round, by determining the leader of the current even round,
    /// and setting the leader certificate to their certificate in the round, if they were present.
    fn update_leader_certificate_to_even_round(&self, even_round: u64) -> bool {
        // Retrieve the current round.
        let current_round = self.storage().current_round();
        // Ensure the current round matches the given round.
        if current_round != even_round {
            warn!("BFT storage (at round {current_round}) is out of sync with the current even round {even_round}");
            return false;
        }

        // If the current round is odd, return false.
        if current_round % 2 != 0 || current_round < 2 {
            error!("BFT cannot update the leader certificate in an odd round");
            return false;
        }

        // Retrieve the certificates for the current round.
        let current_certificates = self.storage().get_certificates_for_round(current_round);
        // If there are no current certificates, set the leader certificate to 'None', and return early.
        if current_certificates.is_empty() {
            // Set the leader certificate to 'None'.
            *self.leader_certificate.write() = None;
            return false;
        }

        // Retrieve the committee lookback of the current round.
        let committee_lookback = match self.ledger().get_committee_lookback_for_round(current_round) {
            Ok(committee) => committee,
            Err(e) => {
                error!("BFT failed to retrieve the committee lookback for the even round {current_round} - {e}");
                return false;
            }
        };
        // Determine the leader of the current round.
        let leader = match self.ledger().latest_leader() {
            Some((cached_round, cached_leader)) if cached_round == current_round => cached_leader,
            _ => {
                // Compute the leader for the current round.
                let computed_leader = match committee_lookback.get_leader(current_round) {
                    Ok(leader) => leader,
                    Err(e) => {
                        error!("BFT failed to compute the leader for the even round {current_round} - {e}");
                        return false;
                    }
                };

                // Cache the computed leader.
                self.ledger().update_latest_leader(current_round, computed_leader);

                computed_leader
            }
        };
        // Find and set the leader certificate, if the leader was present in the current even round.
        let leader_certificate = current_certificates.iter().find(|certificate| certificate.author() == leader);
        *self.leader_certificate.write() = leader_certificate.cloned();

        self.is_even_round_ready_for_next_round(current_certificates, committee_lookback, current_round)
    }

    /// Returns 'true' if the quorum threshold `(N - f)` is reached for this round under one of the following conditions:
    ///  - If the leader certificate is set for the current even round.
    ///  - The timer for the leader certificate has expired.
    fn is_even_round_ready_for_next_round(
        &self,
        certificates: IndexSet<BatchCertificate<N>>,
        committee: Committee<N>,
        current_round: u64,
    ) -> bool {
        // Retrieve the authors for the current round.
        let authors = certificates.into_iter().map(|c| c.author()).collect();
        // Check if quorum threshold is reached.
        if !committee.is_quorum_threshold_reached(&authors) {
            trace!("BFT failed to reach quorum threshold in even round {current_round}");
            return false;
        }
        // If the leader certificate is set for the current even round, return 'true'.
        if let Some(leader_certificate) = self.leader_certificate.read().as_ref() {
            if leader_certificate.round() == current_round {
                return true;
            }
        }
        // If the timer has expired, and we can achieve quorum threshold (N - f) without the leader, return 'true'.
        if self.is_timer_expired() {
            debug!("BFT (timer expired) - Advancing from round {current_round} to the next round (without the leader)");
            return true;
        }
        // Otherwise, return 'false'.
        false
    }

    /// Returns `true` if the timer for the leader certificate has expired.
    fn is_timer_expired(&self) -> bool {
        self.leader_certificate_timer.load(Ordering::SeqCst) + MAX_LEADER_CERTIFICATE_DELAY_IN_SECS <= now()
    }

    /// Returns 'true' if the quorum threshold `(N - f)` is reached for this round under one of the following conditions:
    ///  - The leader certificate is `None`.
    ///  - The leader certificate is not included up to availability threshold `(f + 1)` (in the previous certificates of the current round).
    ///  - The leader certificate timer has expired.
    fn is_leader_quorum_or_nonleaders_available(&self, odd_round: u64) -> bool {
        // Retrieve the current round.
        let current_round = self.storage().current_round();
        // Ensure the current round matches the given round.
        if current_round != odd_round {
            warn!("BFT storage (at round {current_round}) is out of sync with the current odd round {odd_round}");
            return false;
        }
        // If the current round is even, return false.
        if current_round % 2 != 1 {
            error!("BFT does not compute stakes for the leader certificate in an even round");
            return false;
        }
        // Retrieve the certificates for the current round.
        let current_certificates = self.storage().get_certificates_for_round(current_round);
        // Retrieve the committee lookback for the current round.
        let committee_lookback = match self.ledger().get_committee_lookback_for_round(current_round) {
            Ok(committee) => committee,
            Err(e) => {
                error!("BFT failed to retrieve the committee lookback for the odd round {current_round} - {e}");
                return false;
            }
        };
        // Retrieve the authors of the current certificates.
        let authors = current_certificates.clone().into_iter().map(|c| c.author()).collect();
        // Check if quorum threshold is reached.
        if !committee_lookback.is_quorum_threshold_reached(&authors) {
            trace!("BFT failed reach quorum threshold in odd round {current_round}. ");
            return false;
        }
        // Retrieve the leader certificate.
        let Some(leader_certificate) = self.leader_certificate.read().clone() else {
            // If there is no leader certificate for the previous round, return 'true'.
            return true;
        };
        // Compute the stake for the leader certificate.
        let (stake_with_leader, stake_without_leader) = self.compute_stake_for_leader_certificate(
            leader_certificate.id(),
            current_certificates,
            &committee_lookback,
        );
        // Return 'true' if any of the following conditions hold:
        stake_with_leader >= committee_lookback.availability_threshold()
            || stake_without_leader >= committee_lookback.quorum_threshold()
            || self.is_timer_expired()
    }

    /// Computes the amount of stake that has & has not signed for the leader certificate.
    fn compute_stake_for_leader_certificate(
        &self,
        leader_certificate_id: Field<N>,
        current_certificates: IndexSet<BatchCertificate<N>>,
        current_committee: &Committee<N>,
    ) -> (u64, u64) {
        // If there are no current certificates, return early.
        if current_certificates.is_empty() {
            return (0, 0);
        }

        // Initialize a tracker for the stake with the leader.
        let mut stake_with_leader = 0u64;
        // Initialize a tracker for the stake without the leader.
        let mut stake_without_leader = 0u64;
        // Iterate over the current certificates.
        for certificate in current_certificates {
            // Retrieve the stake for the author of the certificate.
            let stake = current_committee.get_stake(certificate.author());
            // Determine if the certificate includes the leader.
            match certificate.previous_certificate_ids().iter().any(|id| *id == leader_certificate_id) {
                // If the certificate includes the leader, add the stake to the stake with the leader.
                true => stake_with_leader = stake_with_leader.saturating_add(stake),
                // If the certificate does not include the leader, add the stake to the stake without the leader.
                false => stake_without_leader = stake_without_leader.saturating_add(stake),
            }
        }
        // Return the stake with the leader, and the stake without the leader.
        (stake_with_leader, stake_without_leader)
    }
}

impl<N: Network> BFT<N> {
    /// Stores the certificate in the DAG, and attempts to commit one or more anchors.
    async fn update_dag<const ALLOW_LEDGER_ACCESS: bool, const IS_SYNCING: bool>(
        &self,
        certificate: BatchCertificate<N>,
    ) -> Result<()> {
        // Acquire the BFT lock.
        let _lock = self.lock.lock().await;

        // Retrieve the certificate round.
        let certificate_round = certificate.round();
        // Insert the certificate into the DAG.
        self.dag.write().insert(certificate);

        // Construct the commit round.
        let commit_round = certificate_round.saturating_sub(1);
        // If the commit round is odd, return early.
        if commit_round % 2 != 0 || commit_round < 2 {
            return Ok(());
        }
        // If the commit round is at or below the last committed round, return early.
        if commit_round <= self.dag.read().last_committed_round() {
            return Ok(());
        }

        /* Proceeding to check if the leader is ready to be committed. */
        trace!("Checking if the leader is ready to be committed for round {commit_round}...");

        // Retrieve the committee lookback for the commit round.
        let Ok(committee_lookback) = self.ledger().get_committee_lookback_for_round(commit_round) else {
            bail!("BFT failed to retrieve the committee with lag for commit round {commit_round}");
        };

        // Either retrieve the cached leader or compute it.
        let leader = match self.ledger().latest_leader() {
            Some((cached_round, cached_leader)) if cached_round == commit_round => cached_leader,
            _ => {
                // Compute the leader for the commit round.
                let Ok(computed_leader) = committee_lookback.get_leader(commit_round) else {
                    bail!("BFT failed to compute the leader for commit round {commit_round}");
                };

                // Cache the computed leader.
                self.ledger().update_latest_leader(commit_round, computed_leader);

                computed_leader
            }
        };

        // Retrieve the leader certificate for the commit round.
        let Some(leader_certificate) = self.dag.read().get_certificate_for_round_with_author(commit_round, leader)
        else {
            trace!("BFT did not find the leader certificate for commit round {commit_round} yet");
            return Ok(());
        };
        // Retrieve all of the certificates for the **certificate** round.
        let Some(certificates) = self.dag.read().get_certificates_for_round(certificate_round) else {
            // TODO (howardwu): Investigate how many certificates we should have at this point.
            bail!("BFT failed to retrieve the certificates for certificate round {certificate_round}");
        };
        // Retrieve the committee lookback for the certificate round (i.e. the round just after the commit round).
        let Ok(certificate_committee_lookback) = self.ledger().get_committee_lookback_for_round(certificate_round)
        else {
            bail!("BFT failed to retrieve the committee lookback for certificate round {certificate_round}");
        };
        // Construct a set over the authors who included the leader's certificate in the certificate round.
        let authors = certificates
            .values()
            .filter_map(|c| match c.previous_certificate_ids().contains(&leader_certificate.id()) {
                true => Some(c.author()),
                false => None,
            })
            .collect();
        // Check if the leader is ready to be committed.
        if !certificate_committee_lookback.is_availability_threshold_reached(&authors) {
            // If the leader is not ready to be committed, return early.
            trace!("BFT is not ready to commit {commit_round}");
            return Ok(());
        }

        /* Proceeding to commit the leader. */
        info!("Proceeding to commit round {commit_round} with leader '{}'", fmt_id(leader));

        // Commit the leader certificate, and all previous leader certificates since the last committed round.
        self.commit_leader_certificate::<ALLOW_LEDGER_ACCESS, IS_SYNCING>(leader_certificate).await
    }

    /// Commits the leader certificate, and all previous leader certificates since the last committed round.
    async fn commit_leader_certificate<const ALLOW_LEDGER_ACCESS: bool, const IS_SYNCING: bool>(
        &self,
        leader_certificate: BatchCertificate<N>,
    ) -> Result<()> {
        // Fetch the leader round.
        let latest_leader_round = leader_certificate.round();
        // Determine the list of all previous leader certificates since the last committed round.
        // The order of the leader certificates is from **newest** to **oldest**.
        let mut leader_certificates = vec![leader_certificate.clone()];
        {
            // Retrieve the leader round.
            let leader_round = leader_certificate.round();

            let mut current_certificate = leader_certificate;
            for round in (self.dag.read().last_committed_round() + 2..=leader_round.saturating_sub(2)).rev().step_by(2)
            {
                // Retrieve the previous committee for the leader round.
                let previous_committee_lookback = match self.ledger().get_committee_lookback_for_round(round) {
                    Ok(committee) => committee,
                    Err(e) => {
                        bail!("BFT failed to retrieve a previous committee lookback for the even round {round} - {e}");
                    }
                };
                // Either retrieve the cached leader or compute it.
                let leader = match self.ledger().latest_leader() {
                    Some((cached_round, cached_leader)) if cached_round == round => cached_leader,
                    _ => {
                        // Compute the leader for the commit round.
                        let computed_leader = match previous_committee_lookback.get_leader(round) {
                            Ok(leader) => leader,
                            Err(e) => {
                                bail!("BFT failed to compute the leader for the even round {round} - {e}");
                            }
                        };

                        // Cache the computed leader.
                        self.ledger().update_latest_leader(round, computed_leader);

                        computed_leader
                    }
                };
                // Retrieve the previous leader certificate.
                let Some(previous_certificate) = self.dag.read().get_certificate_for_round_with_author(round, leader)
                else {
                    continue;
                };
                // Determine if there is a path between the previous certificate and the current certificate.
                if self.is_linked(previous_certificate.clone(), current_certificate.clone())? {
                    // Add the previous leader certificate to the list of certificates to commit.
                    leader_certificates.push(previous_certificate.clone());
                    // Update the current certificate to the previous leader certificate.
                    current_certificate = previous_certificate;
                }
            }
        }

        // Iterate over the leader certificates to commit.
        for leader_certificate in leader_certificates.into_iter().rev() {
            // Retrieve the leader certificate round.
            let leader_round = leader_certificate.round();
            // Compute the commit subdag.
            let commit_subdag = match self.order_dag_with_dfs::<ALLOW_LEDGER_ACCESS>(leader_certificate) {
                Ok(subdag) => subdag,
                Err(e) => bail!("BFT failed to order the DAG with DFS - {e}"),
            };
            // If the node is not syncing, trigger consensus, as this will build a new block for the ledger.
            if !IS_SYNCING {
                // Initialize a map for the deduped transmissions.
                let mut transmissions = IndexMap::new();
                // Initialize a map for the deduped transaction ids.
                let mut seen_transaction_ids = IndexSet::new();
                // Initialize a map for the deduped solution ids.
                let mut seen_solution_ids = IndexSet::new();
                // Start from the oldest leader certificate.
                for certificate in commit_subdag.values().flatten() {
                    // Retrieve the transmissions.
                    for transmission_id in certificate.transmission_ids() {
                        // If the transaction ID or solution ID already exists in the map, skip it.
                        // Note: This additional check is done to ensure that we do not include duplicate
                        // transaction IDs or solution IDs that may have a different transmission ID.
                        match transmission_id {
                            TransmissionID::Solution(solution_id, _) => {
                                // If the solution already exists, skip it.
                                if seen_solution_ids.contains(&solution_id) {
                                    continue;
                                }
                            }
                            TransmissionID::Transaction(transaction_id, _) => {
                                // If the transaction already exists, skip it.
                                if seen_transaction_ids.contains(transaction_id) {
                                    continue;
                                }
                            }
                            TransmissionID::Ratification => {
                                bail!("Ratifications are currently not supported in the BFT.")
                            }
                        }
                        // If the transmission already exists in the map, skip it.
                        if transmissions.contains_key(transmission_id) {
                            continue;
                        }
                        // If the transmission already exists in the ledger, skip it.
                        // Note: On failure to read from the ledger, we skip including this transmission, out of safety.
                        if self.ledger().contains_transmission(transmission_id).unwrap_or(true) {
                            continue;
                        }
                        // Retrieve the transmission.
                        let Some(transmission) = self.storage().get_transmission(*transmission_id) else {
                            bail!(
                                "BFT failed to retrieve transmission '{}.{}' from round {}",
                                fmt_id(transmission_id),
                                fmt_id(transmission_id.checksum().unwrap_or_default()).dimmed(),
                                certificate.round()
                            );
                        };
                        // Insert the transaction ID or solution ID into the map.
                        match transmission_id {
                            TransmissionID::Solution(id, _) => {
                                seen_solution_ids.insert(id);
                            }
                            TransmissionID::Transaction(id, _) => {
                                seen_transaction_ids.insert(id);
                            }
                            TransmissionID::Ratification => {}
                        }
                        // Add the transmission to the set.
                        transmissions.insert(*transmission_id, transmission);
                    }
                }
                // Trigger consensus, as this will build a new block for the ledger.
                // Construct the subdag.
                let subdag = Subdag::from(commit_subdag.clone())?;
                // Retrieve the anchor round.
                let anchor_round = subdag.anchor_round();
                // Retrieve the number of transmissions.
                let num_transmissions = transmissions.len();
                // Retrieve metadata about the subdag.
                let subdag_metadata = subdag.iter().map(|(round, c)| (*round, c.len())).collect::<Vec<_>>();

                // Ensure the subdag anchor round matches the leader round.
                ensure!(
                    anchor_round == leader_round,
                    "BFT failed to commit - the subdag anchor round {anchor_round} does not match the leader round {leader_round}",
                );

                // Trigger consensus.
                if let Some(consensus_sender) = self.consensus_sender.get() {
                    // Initialize a callback sender and receiver.
                    let (callback_sender, callback_receiver) = oneshot::channel();
                    // Send the subdag and transmissions to consensus.
                    consensus_sender.tx_consensus_subdag.send((subdag, transmissions, callback_sender)).await?;
                    // Await the callback to continue.
                    match callback_receiver.await {
                        Ok(Ok(())) => (), // continue
                        Ok(Err(e)) => {
                            error!("BFT failed to advance the subdag for round {anchor_round} - {e}");
                            return Ok(());
                        }
                        Err(e) => {
                            error!("BFT failed to receive the callback for round {anchor_round} - {e}");
                            return Ok(());
                        }
                    }
                }

                info!(
                    "\n\nCommitting a subdag from round {anchor_round} with {num_transmissions} transmissions: {subdag_metadata:?}\n"
                );
            }

            // Update the DAG, as the subdag was successfully included into a block.
            let mut dag_write = self.dag.write();
            for certificate in commit_subdag.values().flatten() {
                dag_write.commit(certificate, self.storage().max_gc_rounds());
            }

            // Update the validator telemetry.
            #[cfg(feature = "telemetry")]
            self.primary().gateway().validator_telemetry().insert_subdag(&Subdag::from(commit_subdag)?);
        }

        // Perform garbage collection based on the latest committed leader round.
        self.storage().garbage_collect_certificates(latest_leader_round);

        Ok(())
    }

    /// Returns the subdag of batch certificates to commit.
    fn order_dag_with_dfs<const ALLOW_LEDGER_ACCESS: bool>(
        &self,
        leader_certificate: BatchCertificate<N>,
    ) -> Result<BTreeMap<u64, IndexSet<BatchCertificate<N>>>> {
        // Initialize a map for the certificates to commit.
        let mut commit = BTreeMap::<u64, IndexSet<_>>::new();
        // Initialize a set for the already ordered certificates.
        let mut already_ordered = HashSet::new();
        // Initialize a buffer for the certificates to order.
        let mut buffer = vec![leader_certificate];
        // Iterate over the certificates to order.
        while let Some(certificate) = buffer.pop() {
            // Insert the certificate into the map.
            commit.entry(certificate.round()).or_default().insert(certificate.clone());

            // Check if the previous certificate is below the GC round.
            let previous_round = certificate.round().saturating_sub(1);
            if previous_round + self.storage().max_gc_rounds() <= self.dag.read().last_committed_round() {
                continue;
            }
            // Iterate over the previous certificate IDs.
            // Note: Using '.rev()' ensures we remain order-preserving (i.e. "left-to-right" on each level),
            // because this 'while' loop uses 'pop()' to retrieve the next certificate to order.
            for previous_certificate_id in certificate.previous_certificate_ids().iter().rev() {
                // If the previous certificate is already ordered, continue.
                if already_ordered.contains(previous_certificate_id) {
                    continue;
                }
                // If the previous certificate was recently committed, continue.
                if self.dag.read().is_recently_committed(previous_round, *previous_certificate_id) {
                    continue;
                }
                // If the previous certificate already exists in the ledger, continue.
                if ALLOW_LEDGER_ACCESS && self.ledger().contains_certificate(previous_certificate_id).unwrap_or(false) {
                    continue;
                }

                // Retrieve the previous certificate.
                let previous_certificate = {
                    // Start by retrieving the previous certificate from the DAG.
                    match self.dag.read().get_certificate_for_round_with_id(previous_round, *previous_certificate_id) {
                        // If the previous certificate is found, return it.
                        Some(previous_certificate) => previous_certificate,
                        // If the previous certificate is not found, retrieve it from the storage.
                        None => match self.storage().get_certificate(*previous_certificate_id) {
                            // If the previous certificate is found, return it.
                            Some(previous_certificate) => previous_certificate,
                            // Otherwise, the previous certificate is missing, and throw an error.
                            None => bail!(
                                "Missing previous certificate {} for round {previous_round}",
                                fmt_id(previous_certificate_id)
                            ),
                        },
                    }
                };
                // Insert the previous certificate into the set of already ordered certificates.
                already_ordered.insert(previous_certificate.id());
                // Insert the previous certificate into the buffer.
                buffer.push(previous_certificate);
            }
        }
        // Ensure we only retain certificates that are above the GC round.
        commit.retain(|round, _| round + self.storage().max_gc_rounds() > self.dag.read().last_committed_round());
        // Return the certificates to commit.
        Ok(commit)
    }

    /// Returns `true` if there is a path from the previous certificate to the current certificate.
    fn is_linked(
        &self,
        previous_certificate: BatchCertificate<N>,
        current_certificate: BatchCertificate<N>,
    ) -> Result<bool> {
        // Initialize the list containing the traversal.
        let mut traversal = vec![current_certificate.clone()];
        // Iterate over the rounds from the current certificate to the previous certificate.
        for round in (previous_certificate.round()..current_certificate.round()).rev() {
            // Retrieve all of the certificates for this past round.
            let Some(certificates) = self.dag.read().get_certificates_for_round(round) else {
                // This is a critical error, as the traversal should have these certificates.
                // If this error is hit, it is likely that the maximum GC rounds should be increased.
                bail!("BFT failed to retrieve the certificates for past round {round}");
            };
            // Filter the certificates to only include those that are in the traversal.
            traversal = certificates
                .into_values()
                .filter(|p| traversal.iter().any(|c| c.previous_certificate_ids().contains(&p.id())))
                .collect();
        }
        Ok(traversal.contains(&previous_certificate))
    }
}

impl<N: Network> BFT<N> {
    /// Starts the BFT handlers.
    fn start_handlers(&self, bft_receiver: BFTReceiver<N>) {
        let BFTReceiver {
            mut rx_primary_round,
            mut rx_primary_certificate,
            mut rx_sync_bft_dag_at_bootup,
            mut rx_sync_bft,
        } = bft_receiver;

        // Process the current round from the primary.
        let self_ = self.clone();
        self.spawn(async move {
            while let Some((current_round, callback)) = rx_primary_round.recv().await {
                callback.send(self_.update_to_next_round(current_round)).ok();
            }
        });

        // Process the certificate from the primary.
        let self_ = self.clone();
        self.spawn(async move {
            while let Some((certificate, callback)) = rx_primary_certificate.recv().await {
                // Update the DAG with the certificate.
                let result = self_.update_dag::<true, false>(certificate).await;
                // Send the callback **after** updating the DAG.
                // Note: We must await the DAG update before proceeding.
                callback.send(result).ok();
            }
        });

        // Process the request to sync the BFT DAG at bootup.
        let self_ = self.clone();
        self.spawn(async move {
            while let Some(certificates) = rx_sync_bft_dag_at_bootup.recv().await {
                self_.sync_bft_dag_at_bootup(certificates).await;
            }
        });

        // Process the request to sync the BFT.
        let self_ = self.clone();
        self.spawn(async move {
            while let Some((certificate, callback)) = rx_sync_bft.recv().await {
                // Update the DAG with the certificate.
                let result = self_.update_dag::<true, true>(certificate).await;
                // Send the callback **after** updating the DAG.
                // Note: We must await the DAG update before proceeding.
                callback.send(result).ok();
            }
        });
    }

    /// Syncs the BFT DAG with the given batch certificates. These batch certificates **must**
    /// already exist in the ledger.
    ///
    /// This method commits all the certificates into the DAG.
    /// Note that there is no need to insert the certificates into the DAG, because these certificates
    /// already exist in the ledger and therefore do not need to be re-ordered into future committed subdags.
    async fn sync_bft_dag_at_bootup(&self, certificates: Vec<BatchCertificate<N>>) {
        // Acquire the BFT write lock.
        let mut dag = self.dag.write();

        // Commit all the certificates.
        for certificate in certificates {
            dag.commit(&certificate, self.storage().max_gc_rounds());
        }
    }

    /// Spawns a task with the given future; it should only be used for long-running tasks.
    fn spawn<T: Future<Output = ()> + Send + 'static>(&self, future: T) {
        self.handles.lock().push(tokio::spawn(future));
    }

    /// Shuts down the BFT.
    pub async fn shut_down(&self) {
        info!("Shutting down the BFT...");
        // Acquire the lock.
        let _lock = self.lock.lock().await;
        // Shut down the primary.
        self.primary.shut_down().await;
        // Abort the tasks.
        self.handles.lock().iter().for_each(|handle| handle.abort());
    }
}

#[cfg(test)]
mod tests {
    use crate::{BFT, MAX_LEADER_CERTIFICATE_DELAY_IN_SECS, helpers::Storage};
    use snarkos_account::Account;
    use snarkos_node_bft_ledger_service::MockLedgerService;
    use snarkos_node_bft_storage_service::BFTMemoryService;
    use snarkos_node_sync::BlockSync;
    use snarkvm::{
        console::account::{Address, PrivateKey},
        ledger::{
            committee::Committee,
            narwhal::batch_certificate::test_helpers::{sample_batch_certificate, sample_batch_certificate_for_round},
        },
        utilities::TestRng,
    };

    use aleo_std::StorageMode;
    use anyhow::Result;
    use indexmap::{IndexMap, IndexSet};
    use std::sync::Arc;

    type CurrentNetwork = snarkvm::console::network::MainnetV0;

    /// Samples a new test instance, with an optional committee round and the given maximum GC rounds.
    fn sample_test_instance(
        committee_round: Option<u64>,
        max_gc_rounds: u64,
        rng: &mut TestRng,
    ) -> (
        Committee<CurrentNetwork>,
        Account<CurrentNetwork>,
        Arc<MockLedgerService<CurrentNetwork>>,
        Storage<CurrentNetwork>,
    ) {
        let committee = match committee_round {
            Some(round) => snarkvm::ledger::committee::test_helpers::sample_committee_for_round(round, rng),
            None => snarkvm::ledger::committee::test_helpers::sample_committee(rng),
        };
        let account = Account::new(rng).unwrap();
        let ledger = Arc::new(MockLedgerService::new(committee.clone()));
        let transmissions = Arc::new(BFTMemoryService::new());
        let storage = Storage::new(ledger.clone(), transmissions, max_gc_rounds);

        (committee, account, ledger, storage)
    }

    // Helper function to set up BFT for testing.
    fn initialize_bft(
        account: Account<CurrentNetwork>,
        storage: Storage<CurrentNetwork>,
        ledger: Arc<MockLedgerService<CurrentNetwork>>,
    ) -> anyhow::Result<BFT<CurrentNetwork>> {
        // Create the block synchronization logic.
        let block_sync = Arc::new(BlockSync::new(ledger.clone()));
        // Initialize the BFT.
        BFT::new(block_sync, account.clone(), storage.clone(), ledger.clone(), None, &[], None)
    }

    #[test]
    #[tracing_test::traced_test]
    fn test_is_leader_quorum_odd() -> Result<()> {
        let rng = &mut TestRng::default();

        // Sample batch certificates.
        let mut certificates = IndexSet::new();
        certificates.insert(snarkvm::ledger::narwhal::batch_certificate::test_helpers::sample_batch_certificate_for_round_with_previous_certificate_ids(1, IndexSet::new(), rng));
        certificates.insert(snarkvm::ledger::narwhal::batch_certificate::test_helpers::sample_batch_certificate_for_round_with_previous_certificate_ids(1, IndexSet::new(), rng));
        certificates.insert(snarkvm::ledger::narwhal::batch_certificate::test_helpers::sample_batch_certificate_for_round_with_previous_certificate_ids(1, IndexSet::new(), rng));
        certificates.insert(snarkvm::ledger::narwhal::batch_certificate::test_helpers::sample_batch_certificate_for_round_with_previous_certificate_ids(1, IndexSet::new(), rng));

        // Initialize the committee.
        let committee = snarkvm::ledger::committee::test_helpers::sample_committee_for_round_and_members(
            1,
            vec![
                certificates[0].author(),
                certificates[1].author(),
                certificates[2].author(),
                certificates[3].author(),
            ],
            rng,
        );

        // Initialize the ledger.
        let ledger = Arc::new(MockLedgerService::new(committee.clone()));
        // Initialize the storage.
        let storage = Storage::new(ledger.clone(), Arc::new(BFTMemoryService::new()), 10);
        // Initialize the account.
        let account = Account::new(rng)?;
<<<<<<< HEAD
        // Set up the BFT logic.
        let bft = initialize_bft(account.clone(), storage.clone(), ledger.clone())?;
=======
        // Initialize the BFT.
        let bft = BFT::new(account.clone(), storage.clone(), ledger.clone(), None, &[], StorageMode::new_test(None))?;
>>>>>>> a1e4a282
        assert!(bft.is_timer_expired());
        // Ensure this call succeeds on an odd round.
        let result = bft.is_leader_quorum_or_nonleaders_available(1);
        // If timer has expired but quorum threshold is not reached, return 'false'.
        assert!(!result);
        // Insert certificates into storage.
        for certificate in certificates.iter() {
            storage.testing_only_insert_certificate_testing_only(certificate.clone());
        }
        // Ensure this call succeeds on an odd round.
        let result = bft.is_leader_quorum_or_nonleaders_available(1);
        assert!(result); // no previous leader certificate
        // Set the leader certificate.
        let leader_certificate = sample_batch_certificate(rng);
        *bft.leader_certificate.write() = Some(leader_certificate);
        // Ensure this call succeeds on an odd round.
        let result = bft.is_leader_quorum_or_nonleaders_available(1);
        assert!(result); // should now fall through to the end of function

        Ok(())
    }

    #[test]
    #[tracing_test::traced_test]
    fn test_is_leader_quorum_even_out_of_sync() -> Result<()> {
        let rng = &mut TestRng::default();

        // Sample the test instance.
        let (committee, account, ledger, storage) = sample_test_instance(Some(1), 10, rng);
        assert_eq!(committee.starting_round(), 1);
        assert_eq!(storage.current_round(), 1);
        assert_eq!(storage.max_gc_rounds(), 10);

<<<<<<< HEAD
        // Set up the BFT logic.
        let bft = initialize_bft(account.clone(), storage.clone(), ledger.clone())?;
=======
        // Initialize the BFT.
        let bft = BFT::new(account, storage, ledger, None, &[], StorageMode::new_test(None))?;
>>>>>>> a1e4a282
        assert!(bft.is_timer_expired()); // 0 + 5 < now()

        // Store is at round 1, and we are checking for round 2.
        // Ensure this call fails on an even round.
        let result = bft.is_leader_quorum_or_nonleaders_available(2);
        assert!(!result);
        Ok(())
    }

    #[test]
    #[tracing_test::traced_test]
    fn test_is_leader_quorum_even() -> Result<()> {
        let rng = &mut TestRng::default();

        // Sample the test instance.
        let (committee, account, ledger, storage) = sample_test_instance(Some(2), 10, rng);
        assert_eq!(committee.starting_round(), 2);
        assert_eq!(storage.current_round(), 2);
        assert_eq!(storage.max_gc_rounds(), 10);

<<<<<<< HEAD
        // Set up the BFT logic.
        let bft = initialize_bft(account.clone(), storage.clone(), ledger.clone())?;
=======
        // Initialize the BFT.
        let bft = BFT::new(account, storage, ledger, None, &[], StorageMode::new_test(None))?;
>>>>>>> a1e4a282
        assert!(bft.is_timer_expired()); // 0 + 5 < now()

        // Ensure this call fails on an even round.
        let result = bft.is_leader_quorum_or_nonleaders_available(2);
        assert!(!result);
        Ok(())
    }

    #[test]
    #[tracing_test::traced_test]
    fn test_is_even_round_ready() -> Result<()> {
        let rng = &mut TestRng::default();

        // Sample batch certificates.
        let mut certificates = IndexSet::new();
        certificates.insert(sample_batch_certificate_for_round(2, rng));
        certificates.insert(sample_batch_certificate_for_round(2, rng));
        certificates.insert(sample_batch_certificate_for_round(2, rng));
        certificates.insert(sample_batch_certificate_for_round(2, rng));

        // Initialize the committee.
        let committee = snarkvm::ledger::committee::test_helpers::sample_committee_for_round_and_members(
            2,
            vec![
                certificates[0].author(),
                certificates[1].author(),
                certificates[2].author(),
                certificates[3].author(),
            ],
            rng,
        );

        // Initialize the ledger.
        let ledger = Arc::new(MockLedgerService::new(committee.clone()));
        // Initialize the storage.
        let storage = Storage::new(ledger.clone(), Arc::new(BFTMemoryService::new()), 10);
        // Initialize the account.
        let account = Account::new(rng)?;
<<<<<<< HEAD

        // Set up the BFT logic.
        let bft = initialize_bft(account.clone(), storage.clone(), ledger.clone())?;
        assert!(bft.is_timer_expired()); // 0 + 5 < now()

=======
        // Initialize the BFT.
        let bft = BFT::new(account.clone(), storage.clone(), ledger.clone(), None, &[], StorageMode::new_test(None))?;
>>>>>>> a1e4a282
        // Set the leader certificate.
        let leader_certificate = sample_batch_certificate_for_round(2, rng);
        *bft.leader_certificate.write() = Some(leader_certificate);
        let result = bft.is_even_round_ready_for_next_round(IndexSet::new(), committee.clone(), 2);
        // If leader certificate is set but quorum threshold is not reached, we are not ready for the next round.
        assert!(!result);
        // Once quorum threshold is reached, we are ready for the next round.
        let result = bft.is_even_round_ready_for_next_round(certificates.clone(), committee.clone(), 2);
        assert!(result);

        // Initialize a new BFT.
<<<<<<< HEAD
        let bft_timer = initialize_bft(account.clone(), storage.clone(), ledger.clone())?;
=======
        let bft_timer =
            BFT::new(account.clone(), storage.clone(), ledger.clone(), None, &[], StorageMode::new_test(None))?;
>>>>>>> a1e4a282
        // If the leader certificate is not set and the timer has not expired, we are not ready for the next round.
        let result = bft_timer.is_even_round_ready_for_next_round(certificates.clone(), committee.clone(), 2);
        if !bft_timer.is_timer_expired() {
            assert!(!result);
        }
        // Wait for the timer to expire.
        let leader_certificate_timeout =
            std::time::Duration::from_millis(MAX_LEADER_CERTIFICATE_DELAY_IN_SECS as u64 * 1000);
        std::thread::sleep(leader_certificate_timeout);
        // Once the leader certificate timer has expired and quorum threshold is reached, we are ready to advance to the next round.
        let result = bft_timer.is_even_round_ready_for_next_round(certificates.clone(), committee.clone(), 2);
        if bft_timer.is_timer_expired() {
            assert!(result);
        } else {
            assert!(!result);
        }

        Ok(())
    }

    #[test]
    #[tracing_test::traced_test]
    fn test_update_leader_certificate_odd() -> Result<()> {
        let rng = &mut TestRng::default();

        // Sample the test instance.
        let (_, account, ledger, storage) = sample_test_instance(None, 10, rng);
        assert_eq!(storage.max_gc_rounds(), 10);

        // Initialize the BFT.
<<<<<<< HEAD
        let bft = initialize_bft(account.clone(), storage.clone(), ledger.clone())?;
        assert!(bft.is_timer_expired()); // 0 + 5 < now()
=======
        let bft = BFT::new(account, storage, ledger, None, &[], StorageMode::new_test(None))?;
>>>>>>> a1e4a282

        // Ensure this call fails on an odd round.
        let result = bft.update_leader_certificate_to_even_round(1);
        assert!(!result);
        Ok(())
    }

    #[test]
    #[tracing_test::traced_test]
    fn test_update_leader_certificate_bad_round() -> Result<()> {
        let rng = &mut TestRng::default();

        // Sample the test instance.
        let (_, account, ledger, storage) = sample_test_instance(None, 10, rng);
        assert_eq!(storage.max_gc_rounds(), 10);

        // Initialize the BFT.
<<<<<<< HEAD
        let bft = initialize_bft(account.clone(), storage.clone(), ledger.clone())?;
        assert!(bft.is_timer_expired()); // 0 + 5 < now()
=======
        let bft = BFT::new(account, storage, ledger, None, &[], StorageMode::new_test(None))?;
>>>>>>> a1e4a282

        // Ensure this call succeeds on an even round.
        let result = bft.update_leader_certificate_to_even_round(6);
        assert!(!result);
        Ok(())
    }

    #[test]
    #[tracing_test::traced_test]
    fn test_update_leader_certificate_even() -> Result<()> {
        let rng = &mut TestRng::default();

        // Set the current round.
        let current_round = 3;

        // Sample the certificates.
        let (_, certificates) = snarkvm::ledger::narwhal::batch_certificate::test_helpers::sample_batch_certificate_with_previous_certificates(
            current_round,
            rng,
        );

        // Initialize the committee.
        let committee = snarkvm::ledger::committee::test_helpers::sample_committee_for_round_and_members(
            2,
            vec![
                certificates[0].author(),
                certificates[1].author(),
                certificates[2].author(),
                certificates[3].author(),
            ],
            rng,
        );

        // Initialize the ledger.
        let ledger = Arc::new(MockLedgerService::new(committee.clone()));

        // Initialize the storage.
        let transmissions = Arc::new(BFTMemoryService::new());
        let storage = Storage::new(ledger.clone(), transmissions, 10);
        storage.testing_only_insert_certificate_testing_only(certificates[0].clone());
        storage.testing_only_insert_certificate_testing_only(certificates[1].clone());
        storage.testing_only_insert_certificate_testing_only(certificates[2].clone());
        storage.testing_only_insert_certificate_testing_only(certificates[3].clone());
        assert_eq!(storage.current_round(), 2);

        // Retrieve the leader certificate.
        let leader = committee.get_leader(2).unwrap();
        let leader_certificate = storage.get_certificate_for_round_with_author(2, leader).unwrap();

        // Initialize the BFT.
        let account = Account::new(rng)?;
<<<<<<< HEAD
        let bft = initialize_bft(account.clone(), storage.clone(), ledger.clone())?;
        assert!(bft.is_timer_expired()); // 0 + 5 < now()
=======
        let bft = BFT::new(account, storage.clone(), ledger, None, &[], StorageMode::new_test(None))?;
>>>>>>> a1e4a282

        // Set the leader certificate.
        *bft.leader_certificate.write() = Some(leader_certificate);

        // Update the leader certificate.
        // Ensure this call succeeds on an even round.
        let result = bft.update_leader_certificate_to_even_round(2);
        assert!(result);

        Ok(())
    }

    #[tokio::test]
    #[tracing_test::traced_test]
    async fn test_order_dag_with_dfs() -> Result<()> {
        let rng = &mut TestRng::default();

        // Sample the test instance.
        let (_, account, ledger, _) = sample_test_instance(Some(1), 10, rng);

        // Initialize the round parameters.
        let previous_round = 2; // <- This must be an even number, for `BFT::update_dag` to behave correctly below.
        let current_round = previous_round + 1;

        // Sample the current certificate and previous certificates.
        let (certificate, previous_certificates) = snarkvm::ledger::narwhal::batch_certificate::test_helpers::sample_batch_certificate_with_previous_certificates(
            current_round,
            rng,
        );

        /* Test GC */

        // Ensure the function succeeds in returning only certificates above GC.
        {
            // Initialize the storage.
            let storage = Storage::new(ledger.clone(), Arc::new(BFTMemoryService::new()), 1);
            // Initialize the BFT.
<<<<<<< HEAD
            let bft = initialize_bft(account.clone(), storage.clone(), ledger.clone())?;
=======
            let bft = BFT::new(account.clone(), storage, ledger.clone(), None, &[], StorageMode::new_test(None))?;
>>>>>>> a1e4a282

            // Insert a mock DAG in the BFT.
            *bft.dag.write() = crate::helpers::dag::test_helpers::mock_dag_with_modified_last_committed_round(3);

            // Insert the previous certificates into the BFT.
            for certificate in previous_certificates.clone() {
                assert!(bft.update_dag::<false, false>(certificate).await.is_ok());
            }

            // Ensure this call succeeds and returns all given certificates.
            let result = bft.order_dag_with_dfs::<false>(certificate.clone());
            assert!(result.is_ok());
            let candidate_certificates = result.unwrap().into_values().flatten().collect::<Vec<_>>();
            assert_eq!(candidate_certificates.len(), 1);
            let expected_certificates = vec![certificate.clone()];
            assert_eq!(
                candidate_certificates.iter().map(|c| c.id()).collect::<Vec<_>>(),
                expected_certificates.iter().map(|c| c.id()).collect::<Vec<_>>()
            );
            assert_eq!(candidate_certificates, expected_certificates);
        }

        /* Test normal case */

        // Ensure the function succeeds in returning all given certificates.
        {
            // Initialize the storage.
            let storage = Storage::new(ledger.clone(), Arc::new(BFTMemoryService::new()), 1);
            // Initialize the BFT.
<<<<<<< HEAD
            let bft = initialize_bft(account.clone(), storage.clone(), ledger.clone())?;
=======
            let bft = BFT::new(account, storage, ledger, None, &[], StorageMode::new_test(None))?;
>>>>>>> a1e4a282

            // Insert a mock DAG in the BFT.
            *bft.dag.write() = crate::helpers::dag::test_helpers::mock_dag_with_modified_last_committed_round(2);

            // Insert the previous certificates into the BFT.
            for certificate in previous_certificates.clone() {
                assert!(bft.update_dag::<false, false>(certificate).await.is_ok());
            }

            // Ensure this call succeeds and returns all given certificates.
            let result = bft.order_dag_with_dfs::<false>(certificate.clone());
            assert!(result.is_ok());
            let candidate_certificates = result.unwrap().into_values().flatten().collect::<Vec<_>>();
            assert_eq!(candidate_certificates.len(), 5);
            let expected_certificates = vec![
                previous_certificates[0].clone(),
                previous_certificates[1].clone(),
                previous_certificates[2].clone(),
                previous_certificates[3].clone(),
                certificate,
            ];
            assert_eq!(
                candidate_certificates.iter().map(|c| c.id()).collect::<Vec<_>>(),
                expected_certificates.iter().map(|c| c.id()).collect::<Vec<_>>()
            );
            assert_eq!(candidate_certificates, expected_certificates);
        }

        Ok(())
    }

    #[test]
    #[tracing_test::traced_test]
    fn test_order_dag_with_dfs_fails_on_missing_previous_certificate() -> Result<()> {
        let rng = &mut TestRng::default();

        // Sample the test instance.
        let (committee, account, ledger, storage) = sample_test_instance(Some(1), 1, rng);
        assert_eq!(committee.starting_round(), 1);
        assert_eq!(storage.current_round(), 1);
        assert_eq!(storage.max_gc_rounds(), 1);

        // Initialize the round parameters.
        let previous_round = 2; // <- This must be an even number, for `BFT::update_dag` to behave correctly below.
        let current_round = previous_round + 1;

        // Sample the current certificate and previous certificates.
        let (certificate, previous_certificates) = snarkvm::ledger::narwhal::batch_certificate::test_helpers::sample_batch_certificate_with_previous_certificates(
            current_round,
            rng,
        );
        // Construct the previous certificate IDs.
        let previous_certificate_ids: IndexSet<_> = previous_certificates.iter().map(|c| c.id()).collect();

        /* Test missing previous certificate. */

        // Initialize the BFT.
<<<<<<< HEAD
        let bft = initialize_bft(account.clone(), storage.clone(), ledger.clone())?;
=======
        let bft = BFT::new(account, storage, ledger, None, &[], StorageMode::new_test(None))?;
>>>>>>> a1e4a282

        // The expected error message.
        let error_msg = format!(
            "Missing previous certificate {} for round {previous_round}",
            crate::helpers::fmt_id(previous_certificate_ids[3]),
        );

        // Ensure this call fails on a missing previous certificate.
        let result = bft.order_dag_with_dfs::<false>(certificate);
        assert!(result.is_err());
        assert_eq!(result.unwrap_err().to_string(), error_msg);
        Ok(())
    }

    #[tokio::test]
    #[tracing_test::traced_test]
    async fn test_bft_gc_on_commit() -> Result<()> {
        let rng = &mut TestRng::default();

        // Initialize the round parameters.
        let max_gc_rounds = 1;
        let committee_round = 0;
        let commit_round = 2;
        let current_round = commit_round + 1;

        // Sample the certificates.
        let (_, certificates) = snarkvm::ledger::narwhal::batch_certificate::test_helpers::sample_batch_certificate_with_previous_certificates(
            current_round,
            rng,
        );

        // Initialize the committee.
        let committee = snarkvm::ledger::committee::test_helpers::sample_committee_for_round_and_members(
            committee_round,
            vec![
                certificates[0].author(),
                certificates[1].author(),
                certificates[2].author(),
                certificates[3].author(),
            ],
            rng,
        );

        // Initialize the ledger.
        let ledger = Arc::new(MockLedgerService::new(committee.clone()));

        // Initialize the storage.
        let transmissions = Arc::new(BFTMemoryService::new());
        let storage = Storage::new(ledger.clone(), transmissions, max_gc_rounds);
        // Insert the certificates into the storage.
        for certificate in certificates.iter() {
            storage.testing_only_insert_certificate_testing_only(certificate.clone());
        }

        // Get the leader certificate.
        let leader = committee.get_leader(commit_round).unwrap();
        let leader_certificate = storage.get_certificate_for_round_with_author(commit_round, leader).unwrap();

        // Initialize the BFT.
        let account = Account::new(rng)?;
<<<<<<< HEAD
        let bft = initialize_bft(account.clone(), storage.clone(), ledger.clone())?;

=======
        let bft = BFT::new(account, storage.clone(), ledger, None, &[], StorageMode::new_test(None))?;
>>>>>>> a1e4a282
        // Insert a mock DAG in the BFT.
        *bft.dag.write() = crate::helpers::dag::test_helpers::mock_dag_with_modified_last_committed_round(commit_round);

        // Ensure that the `gc_round` has not been updated yet.
        assert_eq!(bft.storage().gc_round(), committee_round.saturating_sub(max_gc_rounds));

        // Insert the certificates into the BFT.
        for certificate in certificates {
            assert!(bft.update_dag::<false, false>(certificate).await.is_ok());
        }

        // Commit the leader certificate.
        bft.commit_leader_certificate::<false, false>(leader_certificate).await.unwrap();

        // Ensure that the `gc_round` has been updated.
        assert_eq!(bft.storage().gc_round(), commit_round - max_gc_rounds);

        Ok(())
    }

    #[tokio::test]
    #[tracing_test::traced_test]
    async fn test_sync_bft_dag_at_bootup() -> Result<()> {
        let rng = &mut TestRng::default();

        // Initialize the round parameters.
        let max_gc_rounds = 1;
        let committee_round = 0;
        let commit_round = 2;
        let current_round = commit_round + 1;

        // Sample the current certificate and previous certificates.
        let (_, certificates) = snarkvm::ledger::narwhal::batch_certificate::test_helpers::sample_batch_certificate_with_previous_certificates(
            current_round,
            rng,
        );

        // Initialize the committee.
        let committee = snarkvm::ledger::committee::test_helpers::sample_committee_for_round_and_members(
            committee_round,
            vec![
                certificates[0].author(),
                certificates[1].author(),
                certificates[2].author(),
                certificates[3].author(),
            ],
            rng,
        );

        // Initialize the ledger.
        let ledger = Arc::new(MockLedgerService::new(committee.clone()));

        // Initialize the storage.
        let storage = Storage::new(ledger.clone(), Arc::new(BFTMemoryService::new()), max_gc_rounds);
        // Insert the certificates into the storage.
        for certificate in certificates.iter() {
            storage.testing_only_insert_certificate_testing_only(certificate.clone());
        }

        // Get the leader certificate.
        let leader = committee.get_leader(commit_round).unwrap();
        let leader_certificate = storage.get_certificate_for_round_with_author(commit_round, leader).unwrap();

        // Initialize the BFT.
        let account = Account::new(rng)?;
<<<<<<< HEAD
        let bft = initialize_bft(account.clone(), storage.clone(), ledger.clone())?;
=======
        let bft = BFT::new(account.clone(), storage, ledger.clone(), None, &[], StorageMode::new_test(None))?;
>>>>>>> a1e4a282

        // Insert a mock DAG in the BFT.
        *bft.dag.write() = crate::helpers::dag::test_helpers::mock_dag_with_modified_last_committed_round(commit_round);

        // Insert the previous certificates into the BFT.
        for certificate in certificates.clone() {
            assert!(bft.update_dag::<false, false>(certificate).await.is_ok());
        }

        // Commit the leader certificate.
        bft.commit_leader_certificate::<false, false>(leader_certificate.clone()).await.unwrap();

        // Simulate a bootup of the BFT.

        // Initialize a new instance of storage.
        let storage_2 = Storage::new(ledger.clone(), Arc::new(BFTMemoryService::new()), max_gc_rounds);
        // Initialize a new instance of BFT.
<<<<<<< HEAD
        let bootup_bft = initialize_bft(account.clone(), storage_2, ledger)?;
=======
        let bootup_bft = BFT::new(account, storage_2, ledger, None, &[], StorageMode::new_test(None))?;
>>>>>>> a1e4a282

        // Sync the BFT DAG at bootup.
        bootup_bft.sync_bft_dag_at_bootup(certificates.clone()).await;

        // Check that the BFT starts from the same last committed round.
        assert_eq!(bft.dag.read().last_committed_round(), bootup_bft.dag.read().last_committed_round());

        // Ensure that both BFTs have committed the leader certificate.
        assert!(bft.dag.read().is_recently_committed(leader_certificate.round(), leader_certificate.id()));
        assert!(bootup_bft.dag.read().is_recently_committed(leader_certificate.round(), leader_certificate.id()));

        // Check the state of the bootup BFT.
        for certificate in certificates {
            let certificate_round = certificate.round();
            let certificate_id = certificate.id();
            // Check that the bootup BFT has committed the certificates.
            assert!(bootup_bft.dag.read().is_recently_committed(certificate_round, certificate_id));
            // Check that the bootup BFT does not contain the certificates in its graph, because
            // it should not need to order them again in subsequent subdags.
            assert!(!bootup_bft.dag.read().contains_certificate_in_round(certificate_round, certificate_id));
        }

        Ok(())
    }

    #[tokio::test]
    #[tracing_test::traced_test]
    async fn test_sync_bft_dag_at_bootup_shutdown() -> Result<()> {
        /*
        1. Run one uninterrupted BFT on a set of certificates for 2 leader commits.
        2. Run a separate bootup BFT that syncs with a set of pre shutdown certificates, and then commits a second leader normally over a set of post shutdown certificates.
        3. Observe that the uninterrupted BFT and the bootup BFT end in the same state.
        */

        let rng = &mut TestRng::default();

        // Initialize the round parameters.
        let max_gc_rounds = snarkvm::ledger::narwhal::BatchHeader::<CurrentNetwork>::MAX_GC_ROUNDS as u64;
        let committee_round = 0;
        let commit_round = 2;
        let current_round = commit_round + 1;
        let next_round = current_round + 1;

        // Sample 5 rounds of batch certificates starting at the genesis round from a static set of 4 authors.
        let (round_to_certificates_map, committee) = {
            let private_keys = vec![
                PrivateKey::new(rng).unwrap(),
                PrivateKey::new(rng).unwrap(),
                PrivateKey::new(rng).unwrap(),
                PrivateKey::new(rng).unwrap(),
            ];
            let addresses = vec![
                Address::try_from(private_keys[0])?,
                Address::try_from(private_keys[1])?,
                Address::try_from(private_keys[2])?,
                Address::try_from(private_keys[3])?,
            ];
            let committee = snarkvm::ledger::committee::test_helpers::sample_committee_for_round_and_members(
                committee_round,
                addresses,
                rng,
            );
            // Initialize a mapping from the round number to the set of batch certificates in the round.
            let mut round_to_certificates_map: IndexMap<
                u64,
                IndexSet<snarkvm::ledger::narwhal::BatchCertificate<CurrentNetwork>>,
            > = IndexMap::new();
            let mut previous_certificates = IndexSet::with_capacity(4);
            // Initialize the genesis batch certificates.
            for _ in 0..4 {
                previous_certificates.insert(sample_batch_certificate(rng));
            }
            for round in 0..commit_round + 3 {
                let mut current_certificates = IndexSet::new();
                let previous_certificate_ids: IndexSet<_> = if round == 0 || round == 1 {
                    IndexSet::new()
                } else {
                    previous_certificates.iter().map(|c| c.id()).collect()
                };
                let transmission_ids =
                    snarkvm::ledger::narwhal::transmission_id::test_helpers::sample_transmission_ids(rng)
                        .into_iter()
                        .collect::<IndexSet<_>>();
                let timestamp = time::OffsetDateTime::now_utc().unix_timestamp();
                let committee_id = committee.id();
                for (i, private_key_1) in private_keys.iter().enumerate() {
                    let batch_header = snarkvm::ledger::narwhal::BatchHeader::new(
                        private_key_1,
                        round,
                        timestamp,
                        committee_id,
                        transmission_ids.clone(),
                        previous_certificate_ids.clone(),
                        rng,
                    )
                    .unwrap();
                    let mut signatures = IndexSet::with_capacity(4);
                    for (j, private_key_2) in private_keys.iter().enumerate() {
                        if i != j {
                            signatures.insert(private_key_2.sign(&[batch_header.batch_id()], rng).unwrap());
                        }
                    }
                    let certificate =
                        snarkvm::ledger::narwhal::BatchCertificate::from(batch_header, signatures).unwrap();
                    current_certificates.insert(certificate);
                }
                // Update the mapping.
                round_to_certificates_map.insert(round, current_certificates.clone());
                previous_certificates = current_certificates.clone();
            }
            (round_to_certificates_map, committee)
        };

        // Initialize the ledger.
        let ledger = Arc::new(MockLedgerService::new(committee.clone()));
        // Initialize the storage.
        let storage = Storage::new(ledger.clone(), Arc::new(BFTMemoryService::new()), max_gc_rounds);
        // Get the leaders for the next 2 commit rounds.
        let leader = committee.get_leader(commit_round).unwrap();
        let next_leader = committee.get_leader(next_round).unwrap();
        // Insert the pre shutdown certificates into the storage.
        let mut pre_shutdown_certificates: Vec<snarkvm::ledger::narwhal::BatchCertificate<CurrentNetwork>> = Vec::new();
        for i in 1..=commit_round {
            let certificates = (*round_to_certificates_map.get(&i).unwrap()).clone();
            if i == commit_round {
                // Only insert the leader certificate for the commit round.
                let leader_certificate = certificates.iter().find(|certificate| certificate.author() == leader);
                if let Some(c) = leader_certificate {
                    pre_shutdown_certificates.push(c.clone());
                }
                continue;
            }
            pre_shutdown_certificates.extend(certificates);
        }
        for certificate in pre_shutdown_certificates.iter() {
            storage.testing_only_insert_certificate_testing_only(certificate.clone());
        }
        // Insert the post shutdown certificates into the storage.
        let mut post_shutdown_certificates: Vec<snarkvm::ledger::narwhal::BatchCertificate<CurrentNetwork>> =
            Vec::new();
        for j in commit_round..=commit_round + 2 {
            let certificate = (*round_to_certificates_map.get(&j).unwrap()).clone();
            post_shutdown_certificates.extend(certificate);
        }
        for certificate in post_shutdown_certificates.iter() {
            storage.testing_only_insert_certificate_testing_only(certificate.clone());
        }
        // Get the leader certificates.
        let leader_certificate = storage.get_certificate_for_round_with_author(commit_round, leader).unwrap();
        let next_leader_certificate = storage.get_certificate_for_round_with_author(next_round, next_leader).unwrap();

        // Initialize the BFT without bootup.
        let account = Account::new(rng)?;
<<<<<<< HEAD
        let bft = initialize_bft(account.clone(), storage.clone(), ledger.clone())?;
=======
        let bft = BFT::new(account.clone(), storage, ledger.clone(), None, &[], StorageMode::new_test(None))?;
>>>>>>> a1e4a282

        // Insert a mock DAG in the BFT without bootup.
        *bft.dag.write() = crate::helpers::dag::test_helpers::mock_dag_with_modified_last_committed_round(0);

        // Insert the certificates into the BFT without bootup.
        for certificate in pre_shutdown_certificates.clone() {
            assert!(bft.update_dag::<false, false>(certificate).await.is_ok());
        }

        // Insert the post shutdown certificates into the BFT without bootup.
        for certificate in post_shutdown_certificates.clone() {
            assert!(bft.update_dag::<false, false>(certificate).await.is_ok());
        }
        // Commit the second leader certificate.
        let commit_subdag = bft.order_dag_with_dfs::<false>(next_leader_certificate.clone()).unwrap();
        let commit_subdag_metadata = commit_subdag.iter().map(|(round, c)| (*round, c.len())).collect::<Vec<_>>();
        bft.commit_leader_certificate::<false, false>(next_leader_certificate.clone()).await.unwrap();

        // Simulate a bootup of the BFT.

        // Initialize a new instance of storage.
        let bootup_storage = Storage::new(ledger.clone(), Arc::new(BFTMemoryService::new()), max_gc_rounds);

        // Initialize a new instance of BFT with bootup.
<<<<<<< HEAD
        let bootup_bft = initialize_bft(account.clone(), bootup_storage.clone(), ledger.clone())?;
=======
        let bootup_bft =
            BFT::new(account, bootup_storage.clone(), ledger.clone(), None, &[], StorageMode::new_test(None))?;
>>>>>>> a1e4a282

        // Sync the BFT DAG at bootup.
        bootup_bft.sync_bft_dag_at_bootup(pre_shutdown_certificates.clone()).await;

        // Insert the post shutdown certificates to the storage and BFT with bootup.
        for certificate in post_shutdown_certificates.iter() {
            bootup_bft.storage().testing_only_insert_certificate_testing_only(certificate.clone());
        }
        for certificate in post_shutdown_certificates.clone() {
            assert!(bootup_bft.update_dag::<false, false>(certificate).await.is_ok());
        }
        // Commit the second leader certificate.
        let commit_subdag_bootup = bootup_bft.order_dag_with_dfs::<false>(next_leader_certificate.clone()).unwrap();
        let commit_subdag_metadata_bootup =
            commit_subdag_bootup.iter().map(|(round, c)| (*round, c.len())).collect::<Vec<_>>();
        let committed_certificates_bootup = commit_subdag_bootup.values().flatten();
        bootup_bft.commit_leader_certificate::<false, false>(next_leader_certificate.clone()).await.unwrap();

        // Check that the final state of both BFTs is the same.

        // Check that both BFTs start from the same last committed round.
        assert_eq!(bft.dag.read().last_committed_round(), bootup_bft.dag.read().last_committed_round());

        // Ensure that both BFTs have committed the leader certificates.
        assert!(bft.dag.read().is_recently_committed(leader_certificate.round(), leader_certificate.id()));
        assert!(bft.dag.read().is_recently_committed(next_leader_certificate.round(), next_leader_certificate.id()));
        assert!(bootup_bft.dag.read().is_recently_committed(leader_certificate.round(), leader_certificate.id()));
        assert!(
            bootup_bft.dag.read().is_recently_committed(next_leader_certificate.round(), next_leader_certificate.id())
        );

        // Check that the bootup BFT has committed the pre shutdown certificates.
        for certificate in pre_shutdown_certificates.clone() {
            let certificate_round = certificate.round();
            let certificate_id = certificate.id();
            // Check that both BFTs have committed the certificates.
            assert!(bft.dag.read().is_recently_committed(certificate_round, certificate_id));
            assert!(bootup_bft.dag.read().is_recently_committed(certificate_round, certificate_id));
            // Check that the bootup BFT does not contain the certificates in its graph, because
            // it should not need to order them again in subsequent subdags.
            assert!(!bft.dag.read().contains_certificate_in_round(certificate_round, certificate_id));
            assert!(!bootup_bft.dag.read().contains_certificate_in_round(certificate_round, certificate_id));
        }

        // Check that that the bootup BFT has committed the subdag stemming from the second leader certificate in consensus.
        for certificate in committed_certificates_bootup.clone() {
            let certificate_round = certificate.round();
            let certificate_id = certificate.id();
            // Check that the both BFTs have committed the certificates.
            assert!(bft.dag.read().is_recently_committed(certificate_round, certificate_id));
            assert!(bootup_bft.dag.read().is_recently_committed(certificate_round, certificate_id));
            // Check that the bootup BFT does not contain the certificates in its graph, because
            // it should not need to order them again in subsequent subdags.
            assert!(!bft.dag.read().contains_certificate_in_round(certificate_round, certificate_id));
            assert!(!bootup_bft.dag.read().contains_certificate_in_round(certificate_round, certificate_id));
        }

        // Check that the commit subdag metadata for the second leader is the same for both BFTs.
        assert_eq!(commit_subdag_metadata_bootup, commit_subdag_metadata);

        Ok(())
    }

    #[tokio::test]
    #[tracing_test::traced_test]
    async fn test_sync_bft_dag_at_bootup_dfs() -> Result<()> {
        /*
        1. Run a bootup BFT that syncs with a set of pre shutdown certificates.
        2. Add post shutdown certificates to the bootup BFT.
        2. Observe that in the commit subdag of the second leader certificate, there are no repeated vertices from the pre shutdown certificates.
        */

        let rng = &mut TestRng::default();

        // Initialize the round parameters.
        let max_gc_rounds = snarkvm::ledger::narwhal::BatchHeader::<CurrentNetwork>::MAX_GC_ROUNDS as u64;
        let committee_round = 0;
        let commit_round = 2;
        let current_round = commit_round + 1;
        let next_round = current_round + 1;

        // Sample 5 rounds of batch certificates starting at the genesis round from a static set of 4 authors.
        let (round_to_certificates_map, committee) = {
            let private_keys = vec![
                PrivateKey::new(rng).unwrap(),
                PrivateKey::new(rng).unwrap(),
                PrivateKey::new(rng).unwrap(),
                PrivateKey::new(rng).unwrap(),
            ];
            let addresses = vec![
                Address::try_from(private_keys[0])?,
                Address::try_from(private_keys[1])?,
                Address::try_from(private_keys[2])?,
                Address::try_from(private_keys[3])?,
            ];
            let committee = snarkvm::ledger::committee::test_helpers::sample_committee_for_round_and_members(
                committee_round,
                addresses,
                rng,
            );
            // Initialize a mapping from the round number to the set of batch certificates in the round.
            let mut round_to_certificates_map: IndexMap<
                u64,
                IndexSet<snarkvm::ledger::narwhal::BatchCertificate<CurrentNetwork>>,
            > = IndexMap::new();
            let mut previous_certificates = IndexSet::with_capacity(4);
            // Initialize the genesis batch certificates.
            for _ in 0..4 {
                previous_certificates.insert(sample_batch_certificate(rng));
            }
            for round in 0..=commit_round + 2 {
                let mut current_certificates = IndexSet::new();
                let previous_certificate_ids: IndexSet<_> = if round == 0 || round == 1 {
                    IndexSet::new()
                } else {
                    previous_certificates.iter().map(|c| c.id()).collect()
                };
                let transmission_ids =
                    snarkvm::ledger::narwhal::transmission_id::test_helpers::sample_transmission_ids(rng)
                        .into_iter()
                        .collect::<IndexSet<_>>();
                let timestamp = time::OffsetDateTime::now_utc().unix_timestamp();
                let committee_id = committee.id();
                for (i, private_key_1) in private_keys.iter().enumerate() {
                    let batch_header = snarkvm::ledger::narwhal::BatchHeader::new(
                        private_key_1,
                        round,
                        timestamp,
                        committee_id,
                        transmission_ids.clone(),
                        previous_certificate_ids.clone(),
                        rng,
                    )
                    .unwrap();
                    let mut signatures = IndexSet::with_capacity(4);
                    for (j, private_key_2) in private_keys.iter().enumerate() {
                        if i != j {
                            signatures.insert(private_key_2.sign(&[batch_header.batch_id()], rng).unwrap());
                        }
                    }
                    let certificate =
                        snarkvm::ledger::narwhal::BatchCertificate::from(batch_header, signatures).unwrap();
                    current_certificates.insert(certificate);
                }
                // Update the mapping.
                round_to_certificates_map.insert(round, current_certificates.clone());
                previous_certificates = current_certificates.clone();
            }
            (round_to_certificates_map, committee)
        };

        // Initialize the ledger.
        let ledger = Arc::new(MockLedgerService::new(committee.clone()));
        // Initialize the storage.
        let storage = Storage::new(ledger.clone(), Arc::new(BFTMemoryService::new()), max_gc_rounds);
        // Get the leaders for the next 2 commit rounds.
        let leader = committee.get_leader(commit_round).unwrap();
        let next_leader = committee.get_leader(next_round).unwrap();
        // Insert the pre shutdown certificates into the storage.
        let mut pre_shutdown_certificates: Vec<snarkvm::ledger::narwhal::BatchCertificate<CurrentNetwork>> = Vec::new();
        for i in 1..=commit_round {
            let certificates = (*round_to_certificates_map.get(&i).unwrap()).clone();
            if i == commit_round {
                // Only insert the leader certificate for the commit round.
                let leader_certificate = certificates.iter().find(|certificate| certificate.author() == leader);
                if let Some(c) = leader_certificate {
                    pre_shutdown_certificates.push(c.clone());
                }
                continue;
            }
            pre_shutdown_certificates.extend(certificates);
        }
        for certificate in pre_shutdown_certificates.iter() {
            storage.testing_only_insert_certificate_testing_only(certificate.clone());
        }
        // Initialize the bootup BFT.
        let account = Account::new(rng)?;
<<<<<<< HEAD
        let bootup_bft = initialize_bft(account.clone(), storage.clone(), ledger.clone())?;
=======
        let bootup_bft =
            BFT::new(account.clone(), storage.clone(), ledger.clone(), None, &[], StorageMode::new_test(None))?;
>>>>>>> a1e4a282
        // Insert a mock DAG in the BFT without bootup.
        *bootup_bft.dag.write() = crate::helpers::dag::test_helpers::mock_dag_with_modified_last_committed_round(0);
        // Sync the BFT DAG at bootup.
        bootup_bft.sync_bft_dag_at_bootup(pre_shutdown_certificates.clone()).await;

        // Insert the post shutdown certificates into the storage.
        let mut post_shutdown_certificates: Vec<snarkvm::ledger::narwhal::BatchCertificate<CurrentNetwork>> =
            Vec::new();
        for j in commit_round..=commit_round + 2 {
            let certificate = (*round_to_certificates_map.get(&j).unwrap()).clone();
            post_shutdown_certificates.extend(certificate);
        }
        for certificate in post_shutdown_certificates.iter() {
            storage.testing_only_insert_certificate_testing_only(certificate.clone());
        }

        // Insert the post shutdown certificates into the DAG.
        for certificate in post_shutdown_certificates.clone() {
            assert!(bootup_bft.update_dag::<false, false>(certificate).await.is_ok());
        }

        // Get the next leader certificate to commit.
        let next_leader_certificate = storage.get_certificate_for_round_with_author(next_round, next_leader).unwrap();
        let commit_subdag = bootup_bft.order_dag_with_dfs::<false>(next_leader_certificate).unwrap();
        let committed_certificates = commit_subdag.values().flatten();

        // Check that none of the certificates synced from the bootup appear in the subdag for the next commit round.
        for pre_shutdown_certificate in pre_shutdown_certificates.clone() {
            for committed_certificate in committed_certificates.clone() {
                assert_ne!(pre_shutdown_certificate.id(), committed_certificate.id());
            }
        }
        Ok(())
    }
}<|MERGE_RESOLUTION|>--- conflicted
+++ resolved
@@ -89,20 +89,16 @@
 impl<N: Network> BFT<N> {
     /// Initializes a new instance of the BFT.
     pub fn new(
-        block_sync: Arc<BlockSync<N>>,
         account: Account<N>,
         storage: Storage<N>,
         ledger: Arc<dyn LedgerService<N>>,
+        block_sync: Arc<BlockSync<N>>,
         ip: Option<SocketAddr>,
         trusted_validators: &[SocketAddr],
         storage_mode: StorageMode,
     ) -> Result<Self> {
         Ok(Self {
-<<<<<<< HEAD
-            primary: Primary::new(account, storage, ledger, block_sync, ip, trusted_validators, dev)?,
-=======
-            primary: Primary::new(account, storage, ledger, ip, trusted_validators, storage_mode)?,
->>>>>>> a1e4a282
+            primary: Primary::new(account, storage, ledger, block_sync, ip, trusted_validators, storage_mode)?,
             dag: Default::default(),
             leader_certificate: Default::default(),
             leader_certificate_timer: Default::default(),
@@ -969,7 +965,7 @@
         // Create the block synchronization logic.
         let block_sync = Arc::new(BlockSync::new(ledger.clone()));
         // Initialize the BFT.
-        BFT::new(block_sync, account.clone(), storage.clone(), ledger.clone(), None, &[], None)
+        BFT::new(account.clone(), storage.clone(), ledger.clone(), block_sync, None, &[], StorageMode::new_test(None))
     }
 
     #[test]
@@ -1002,13 +998,8 @@
         let storage = Storage::new(ledger.clone(), Arc::new(BFTMemoryService::new()), 10);
         // Initialize the account.
         let account = Account::new(rng)?;
-<<<<<<< HEAD
-        // Set up the BFT logic.
+        // Initialize the BFT.
         let bft = initialize_bft(account.clone(), storage.clone(), ledger.clone())?;
-=======
-        // Initialize the BFT.
-        let bft = BFT::new(account.clone(), storage.clone(), ledger.clone(), None, &[], StorageMode::new_test(None))?;
->>>>>>> a1e4a282
         assert!(bft.is_timer_expired());
         // Ensure this call succeeds on an odd round.
         let result = bft.is_leader_quorum_or_nonleaders_available(1);
@@ -1042,13 +1033,8 @@
         assert_eq!(storage.current_round(), 1);
         assert_eq!(storage.max_gc_rounds(), 10);
 
-<<<<<<< HEAD
         // Set up the BFT logic.
         let bft = initialize_bft(account.clone(), storage.clone(), ledger.clone())?;
-=======
-        // Initialize the BFT.
-        let bft = BFT::new(account, storage, ledger, None, &[], StorageMode::new_test(None))?;
->>>>>>> a1e4a282
         assert!(bft.is_timer_expired()); // 0 + 5 < now()
 
         // Store is at round 1, and we are checking for round 2.
@@ -1069,13 +1055,8 @@
         assert_eq!(storage.current_round(), 2);
         assert_eq!(storage.max_gc_rounds(), 10);
 
-<<<<<<< HEAD
         // Set up the BFT logic.
         let bft = initialize_bft(account.clone(), storage.clone(), ledger.clone())?;
-=======
-        // Initialize the BFT.
-        let bft = BFT::new(account, storage, ledger, None, &[], StorageMode::new_test(None))?;
->>>>>>> a1e4a282
         assert!(bft.is_timer_expired()); // 0 + 5 < now()
 
         // Ensure this call fails on an even round.
@@ -1114,16 +1095,11 @@
         let storage = Storage::new(ledger.clone(), Arc::new(BFTMemoryService::new()), 10);
         // Initialize the account.
         let account = Account::new(rng)?;
-<<<<<<< HEAD
 
         // Set up the BFT logic.
         let bft = initialize_bft(account.clone(), storage.clone(), ledger.clone())?;
         assert!(bft.is_timer_expired()); // 0 + 5 < now()
 
-=======
-        // Initialize the BFT.
-        let bft = BFT::new(account.clone(), storage.clone(), ledger.clone(), None, &[], StorageMode::new_test(None))?;
->>>>>>> a1e4a282
         // Set the leader certificate.
         let leader_certificate = sample_batch_certificate_for_round(2, rng);
         *bft.leader_certificate.write() = Some(leader_certificate);
@@ -1135,12 +1111,7 @@
         assert!(result);
 
         // Initialize a new BFT.
-<<<<<<< HEAD
         let bft_timer = initialize_bft(account.clone(), storage.clone(), ledger.clone())?;
-=======
-        let bft_timer =
-            BFT::new(account.clone(), storage.clone(), ledger.clone(), None, &[], StorageMode::new_test(None))?;
->>>>>>> a1e4a282
         // If the leader certificate is not set and the timer has not expired, we are not ready for the next round.
         let result = bft_timer.is_even_round_ready_for_next_round(certificates.clone(), committee.clone(), 2);
         if !bft_timer.is_timer_expired() {
@@ -1171,12 +1142,8 @@
         assert_eq!(storage.max_gc_rounds(), 10);
 
         // Initialize the BFT.
-<<<<<<< HEAD
         let bft = initialize_bft(account.clone(), storage.clone(), ledger.clone())?;
         assert!(bft.is_timer_expired()); // 0 + 5 < now()
-=======
-        let bft = BFT::new(account, storage, ledger, None, &[], StorageMode::new_test(None))?;
->>>>>>> a1e4a282
 
         // Ensure this call fails on an odd round.
         let result = bft.update_leader_certificate_to_even_round(1);
@@ -1194,12 +1161,7 @@
         assert_eq!(storage.max_gc_rounds(), 10);
 
         // Initialize the BFT.
-<<<<<<< HEAD
         let bft = initialize_bft(account.clone(), storage.clone(), ledger.clone())?;
-        assert!(bft.is_timer_expired()); // 0 + 5 < now()
-=======
-        let bft = BFT::new(account, storage, ledger, None, &[], StorageMode::new_test(None))?;
->>>>>>> a1e4a282
 
         // Ensure this call succeeds on an even round.
         let result = bft.update_leader_certificate_to_even_round(6);
@@ -1251,12 +1213,7 @@
 
         // Initialize the BFT.
         let account = Account::new(rng)?;
-<<<<<<< HEAD
         let bft = initialize_bft(account.clone(), storage.clone(), ledger.clone())?;
-        assert!(bft.is_timer_expired()); // 0 + 5 < now()
-=======
-        let bft = BFT::new(account, storage.clone(), ledger, None, &[], StorageMode::new_test(None))?;
->>>>>>> a1e4a282
 
         // Set the leader certificate.
         *bft.leader_certificate.write() = Some(leader_certificate);
@@ -1294,11 +1251,7 @@
             // Initialize the storage.
             let storage = Storage::new(ledger.clone(), Arc::new(BFTMemoryService::new()), 1);
             // Initialize the BFT.
-<<<<<<< HEAD
             let bft = initialize_bft(account.clone(), storage.clone(), ledger.clone())?;
-=======
-            let bft = BFT::new(account.clone(), storage, ledger.clone(), None, &[], StorageMode::new_test(None))?;
->>>>>>> a1e4a282
 
             // Insert a mock DAG in the BFT.
             *bft.dag.write() = crate::helpers::dag::test_helpers::mock_dag_with_modified_last_committed_round(3);
@@ -1328,11 +1281,7 @@
             // Initialize the storage.
             let storage = Storage::new(ledger.clone(), Arc::new(BFTMemoryService::new()), 1);
             // Initialize the BFT.
-<<<<<<< HEAD
             let bft = initialize_bft(account.clone(), storage.clone(), ledger.clone())?;
-=======
-            let bft = BFT::new(account, storage, ledger, None, &[], StorageMode::new_test(None))?;
->>>>>>> a1e4a282
 
             // Insert a mock DAG in the BFT.
             *bft.dag.write() = crate::helpers::dag::test_helpers::mock_dag_with_modified_last_committed_round(2);
@@ -1390,11 +1339,7 @@
         /* Test missing previous certificate. */
 
         // Initialize the BFT.
-<<<<<<< HEAD
         let bft = initialize_bft(account.clone(), storage.clone(), ledger.clone())?;
-=======
-        let bft = BFT::new(account, storage, ledger, None, &[], StorageMode::new_test(None))?;
->>>>>>> a1e4a282
 
         // The expected error message.
         let error_msg = format!(
@@ -1455,13 +1400,8 @@
 
         // Initialize the BFT.
         let account = Account::new(rng)?;
-<<<<<<< HEAD
         let bft = initialize_bft(account.clone(), storage.clone(), ledger.clone())?;
 
-=======
-        let bft = BFT::new(account, storage.clone(), ledger, None, &[], StorageMode::new_test(None))?;
->>>>>>> a1e4a282
-        // Insert a mock DAG in the BFT.
         *bft.dag.write() = crate::helpers::dag::test_helpers::mock_dag_with_modified_last_committed_round(commit_round);
 
         // Ensure that the `gc_round` has not been updated yet.
@@ -1526,11 +1466,7 @@
 
         // Initialize the BFT.
         let account = Account::new(rng)?;
-<<<<<<< HEAD
         let bft = initialize_bft(account.clone(), storage.clone(), ledger.clone())?;
-=======
-        let bft = BFT::new(account.clone(), storage, ledger.clone(), None, &[], StorageMode::new_test(None))?;
->>>>>>> a1e4a282
 
         // Insert a mock DAG in the BFT.
         *bft.dag.write() = crate::helpers::dag::test_helpers::mock_dag_with_modified_last_committed_round(commit_round);
@@ -1548,11 +1484,7 @@
         // Initialize a new instance of storage.
         let storage_2 = Storage::new(ledger.clone(), Arc::new(BFTMemoryService::new()), max_gc_rounds);
         // Initialize a new instance of BFT.
-<<<<<<< HEAD
         let bootup_bft = initialize_bft(account.clone(), storage_2, ledger)?;
-=======
-        let bootup_bft = BFT::new(account, storage_2, ledger, None, &[], StorageMode::new_test(None))?;
->>>>>>> a1e4a282
 
         // Sync the BFT DAG at bootup.
         bootup_bft.sync_bft_dag_at_bootup(certificates.clone()).await;
@@ -1706,11 +1638,7 @@
 
         // Initialize the BFT without bootup.
         let account = Account::new(rng)?;
-<<<<<<< HEAD
         let bft = initialize_bft(account.clone(), storage.clone(), ledger.clone())?;
-=======
-        let bft = BFT::new(account.clone(), storage, ledger.clone(), None, &[], StorageMode::new_test(None))?;
->>>>>>> a1e4a282
 
         // Insert a mock DAG in the BFT without bootup.
         *bft.dag.write() = crate::helpers::dag::test_helpers::mock_dag_with_modified_last_committed_round(0);
@@ -1735,12 +1663,7 @@
         let bootup_storage = Storage::new(ledger.clone(), Arc::new(BFTMemoryService::new()), max_gc_rounds);
 
         // Initialize a new instance of BFT with bootup.
-<<<<<<< HEAD
         let bootup_bft = initialize_bft(account.clone(), bootup_storage.clone(), ledger.clone())?;
-=======
-        let bootup_bft =
-            BFT::new(account, bootup_storage.clone(), ledger.clone(), None, &[], StorageMode::new_test(None))?;
->>>>>>> a1e4a282
 
         // Sync the BFT DAG at bootup.
         bootup_bft.sync_bft_dag_at_bootup(pre_shutdown_certificates.clone()).await;
@@ -1918,12 +1841,8 @@
         }
         // Initialize the bootup BFT.
         let account = Account::new(rng)?;
-<<<<<<< HEAD
         let bootup_bft = initialize_bft(account.clone(), storage.clone(), ledger.clone())?;
-=======
-        let bootup_bft =
-            BFT::new(account.clone(), storage.clone(), ledger.clone(), None, &[], StorageMode::new_test(None))?;
->>>>>>> a1e4a282
+
         // Insert a mock DAG in the BFT without bootup.
         *bootup_bft.dag.write() = crate::helpers::dag::test_helpers::mock_dag_with_modified_last_committed_round(0);
         // Sync the BFT DAG at bootup.
