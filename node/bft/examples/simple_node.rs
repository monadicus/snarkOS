// Copyright 2024-2025 Aleo Network Foundation
// This file is part of the snarkOS library.

// Licensed under the Apache License, Version 2.0 (the "License");
// you may not use this file except in compliance with the License.
// You may obtain a copy of the License at:

// http://www.apache.org/licenses/LICENSE-2.0

// Unless required by applicable law or agreed to in writing, software
// distributed under the License is distributed on an "AS IS" BASIS,
// WITHOUT WARRANTIES OR CONDITIONS OF ANY KIND, either express or implied.
// See the License for the specific language governing permissions and
// limitations under the License.

#[macro_use]
extern crate tracing;

use aleo_std::StorageMode;
use snarkos_account::Account;
use snarkos_node_bft::{
    BFT,
    MEMORY_POOL_PORT,
    Primary,
    helpers::{ConsensusReceiver, PrimarySender, Storage, init_consensus_channels, init_primary_channels},
};
use snarkos_node_bft_ledger_service::TranslucentLedgerService;
use snarkos_node_bft_storage_service::BFTMemoryService;
use snarkos_node_sync::BlockSync;
use snarkvm::{
    console::{account::PrivateKey, algorithms::BHP256, types::Address},
    ledger::{
        Block,
        Ledger,
        block::Transaction,
        committee::{Committee, MIN_VALIDATOR_STAKE},
        narwhal::{BatchHeader, Data},
        puzzle::{Solution, SolutionID},
        store::{ConsensusStore, helpers::memory::ConsensusMemory},
    },
    prelude::{Field, Hash, Network, Uniform, VM},
    utilities::{FromBytes, TestRng, ToBits, ToBytes, to_bytes_le},
};

use ::bytes::Bytes;
use anyhow::{Error, Result, anyhow, ensure};
use axum::{
    Router,
    extract::{Path, State},
    http::StatusCode,
    response::{IntoResponse, Response},
    routing::get,
};
use axum_extra::response::ErasedJson;
use clap::{Parser, ValueEnum};
use indexmap::IndexMap;
use rand::{CryptoRng, Rng, SeedableRng};
use std::{
    collections::HashMap,
    net::{IpAddr, Ipv4Addr, SocketAddr},
    path::PathBuf,
    str::FromStr,
    sync::{Arc, Mutex, OnceLock, atomic::AtomicBool},
};
use tokio::{net::TcpListener, sync::oneshot};
use tracing_subscriber::{
    layer::{Layer, SubscriberExt},
    util::SubscriberInitExt,
};

type CurrentNetwork = snarkvm::prelude::MainnetV0;

/**************************************************************************************************/

/// Initializes the logger.
pub fn initialize_logger(verbosity: u8) {
    match verbosity {
        0 => std::env::set_var("RUST_LOG", "info"),
        1 => std::env::set_var("RUST_LOG", "debug"),
        2..=4 => std::env::set_var("RUST_LOG", "trace"),
        _ => std::env::set_var("RUST_LOG", "info"),
    };

    // Filter out undesirable logs. (unfortunately EnvFilter cannot be cloned)
    let [filter] = std::array::from_fn(|_| {
        let filter = tracing_subscriber::EnvFilter::from_default_env()
            .add_directive("mio=off".parse().unwrap())
            .add_directive("tokio_util=off".parse().unwrap())
            .add_directive("hyper=off".parse().unwrap())
            .add_directive("reqwest=off".parse().unwrap())
            .add_directive("want=off".parse().unwrap())
            .add_directive("h2=off".parse().unwrap());

        let filter = if verbosity > 3 {
            filter.add_directive("snarkos_node_bft::gateway=trace".parse().unwrap())
        } else {
            filter.add_directive("snarkos_node_bft::gateway=off".parse().unwrap())
        };

        if verbosity > 4 {
            filter.add_directive("snarkos_node_tcp=trace".parse().unwrap())
        } else {
            filter.add_directive("snarkos_node_tcp=off".parse().unwrap())
        }
    });

    // Initialize tracing.
    let _ = tracing_subscriber::registry()
        .with(tracing_subscriber::fmt::Layer::default().with_target(verbosity > 2).with_filter(filter))
        .try_init();
}

/**************************************************************************************************/

/// Starts the BFT instance.
pub async fn start_bft(
    node_id: u16,
    num_nodes: u16,
    peers: HashMap<u16, SocketAddr>,
) -> Result<(BFT<CurrentNetwork>, PrimarySender<CurrentNetwork>)> {
    // Initialize the primary channels.
    let (sender, receiver) = init_primary_channels();
    // Initialize the components.
    let (committee, account) = initialize_components(node_id, num_nodes)?;
    // Initialize the translucent ledger service.
    let ledger = create_ledger(&account, num_nodes, committee, node_id);
    // Initialize the storage.
    let storage = Storage::new(
        ledger.clone(),
        Arc::new(BFTMemoryService::new()),
        BatchHeader::<CurrentNetwork>::MAX_GC_ROUNDS as u64,
    );
    // Initialize the gateway IP and storage mode.
    let ip = match peers.get(&node_id) {
        Some(ip) => Some(*ip),
        None => Some(SocketAddr::new(IpAddr::V4(Ipv4Addr::LOCALHOST), MEMORY_POOL_PORT + node_id)),
    };
    let storage_mode = StorageMode::new_test(None);
    // Initialize the trusted validators.
    let trusted_validators = trusted_validators(node_id, num_nodes, peers);
    // Initialize the consensus channels.
    let (consensus_sender, consensus_receiver) = init_consensus_channels::<CurrentNetwork>();
    // Initialize the consensus receiver handler.
    consensus_handler(consensus_receiver);
    // Initialize the BFT instance.
<<<<<<< HEAD
    let block_sync = Arc::new(BlockSync::new(ledger.clone()));
    let mut bft = BFT::<CurrentNetwork>::new(block_sync, account, storage, ledger, ip, &trusted_validators, dev)?;
=======
    let mut bft = BFT::<CurrentNetwork>::new(account, storage, ledger, ip, &trusted_validators, storage_mode)?;
>>>>>>> a1e4a282
    // Run the BFT instance.
    bft.run(Some(consensus_sender), sender.clone(), receiver).await?;
    // Retrieve the BFT's primary.
    let primary = bft.primary();
    // Handle OS signals.
    handle_signals(primary);
    // Return the BFT instance.
    Ok((bft, sender))
}

/// Starts the primary instance.
pub async fn start_primary(
    node_id: u16,
    num_nodes: u16,
    peers: HashMap<u16, SocketAddr>,
) -> Result<(Primary<CurrentNetwork>, PrimarySender<CurrentNetwork>)> {
    // Initialize the primary channels.
    let (sender, receiver) = init_primary_channels();
    // Initialize the components.
    let (committee, account) = initialize_components(node_id, num_nodes)?;
    // Initialize the translucent ledger service.
    let ledger = create_ledger(&account, num_nodes, committee, node_id);
    // Initialize the storage.
    let storage = Storage::new(
        ledger.clone(),
        Arc::new(BFTMemoryService::new()),
        BatchHeader::<CurrentNetwork>::MAX_GC_ROUNDS as u64,
    );
    // Initialize the gateway IP and storage mode.
    let ip = match peers.get(&node_id) {
        Some(ip) => Some(*ip),
        None => Some(SocketAddr::new(IpAddr::V4(Ipv4Addr::LOCALHOST), MEMORY_POOL_PORT + node_id)),
    };
    let storage_mode = StorageMode::new_test(None);
    // Initialize the trusted validators.
    let trusted_validators = trusted_validators(node_id, num_nodes, peers);
    // Initialize the primary instance.
<<<<<<< HEAD
    let block_sync = Arc::new(BlockSync::new(ledger.clone()));
    let mut primary =
        Primary::<CurrentNetwork>::new(account, storage, ledger, block_sync, ip, &trusted_validators, dev)?;
=======
    let mut primary = Primary::<CurrentNetwork>::new(account, storage, ledger, ip, &trusted_validators, storage_mode)?;
>>>>>>> a1e4a282
    // Run the primary instance.
    primary.run(None, sender.clone(), receiver).await?;
    // Handle OS signals.
    handle_signals(&primary);
    // Return the primary instance.
    Ok((primary, sender))
}

/// Initialize the translucent ledger service.
fn create_ledger(
    account: &Account<CurrentNetwork>,
    num_nodes: u16,
    committee: Committee<snarkvm::prelude::MainnetV0>,
    node_id: u16,
) -> Arc<TranslucentLedgerService<snarkvm::prelude::MainnetV0, ConsensusMemory<snarkvm::prelude::MainnetV0>>> {
    let gen_key = account.private_key();
    let public_balance_per_validator =
        (CurrentNetwork::STARTING_SUPPLY - (num_nodes as u64) * MIN_VALIDATOR_STAKE) / (num_nodes as u64);
    let mut balances = IndexMap::<Address<CurrentNetwork>, u64>::new();
    for address in committee.members().keys() {
        balances.insert(*address, public_balance_per_validator);
    }
    let mut rng = TestRng::default();
    let gen_ledger = genesis_ledger(*gen_key, committee.clone(), balances.clone(), node_id, &mut rng);
    Arc::new(TranslucentLedgerService::new(gen_ledger, Arc::new(AtomicBool::new(false))))
}

pub type CurrentLedger = Ledger<CurrentNetwork, ConsensusMemory<CurrentNetwork>>;

fn genesis_cache() -> &'static Mutex<HashMap<Vec<u8>, Block<CurrentNetwork>>> {
    static CACHE: OnceLock<Mutex<HashMap<Vec<u8>, Block<CurrentNetwork>>>> = OnceLock::new();
    CACHE.get_or_init(|| Mutex::new(HashMap::new()))
}

fn genesis_block(
    genesis_private_key: PrivateKey<CurrentNetwork>,
    committee: Committee<CurrentNetwork>,
    public_balances: IndexMap<Address<CurrentNetwork>, u64>,
    rng: &mut (impl Rng + CryptoRng),
) -> Block<CurrentNetwork> {
    // Initialize the store.
    let store = ConsensusStore::<_, ConsensusMemory<_>>::open(StorageMode::new_test(None)).unwrap();
    // Initialize a new VM.
    let vm = VM::from(store).unwrap();
    // Initialize the genesis block.
    let bonded_balances: IndexMap<_, _> =
        committee.members().iter().map(|(address, (amount, _, _))| (*address, (*address, *address, *amount))).collect();
    vm.genesis_quorum(&genesis_private_key, committee, public_balances, bonded_balances, rng).unwrap()
}

fn genesis_ledger(
    genesis_private_key: PrivateKey<CurrentNetwork>,
    committee: Committee<CurrentNetwork>,
    public_balances: IndexMap<Address<CurrentNetwork>, u64>,
    node_id: u16,
    rng: &mut (impl Rng + CryptoRng),
) -> CurrentLedger {
    let cache_key =
        to_bytes_le![genesis_private_key, committee, public_balances.iter().collect::<Vec<(_, _)>>()].unwrap();
    // Initialize the genesis block on the first call; other callers
    // will wait for it on the mutex.
    let block = genesis_cache()
        .lock()
        .unwrap()
        .entry(cache_key.clone())
        .or_insert_with(|| {
            let hasher = BHP256::<CurrentNetwork>::setup("aleo.dev.block").unwrap();
            let file_name = hasher.hash(&cache_key.to_bits_le()).unwrap().to_string() + ".genesis";
            let file_path = std::env::temp_dir().join(file_name);
            if file_path.exists() {
                let buffer = std::fs::read(file_path).unwrap();
                return Block::from_bytes_le(&buffer).unwrap();
            }

            let block = genesis_block(genesis_private_key, committee, public_balances, rng);
            std::fs::write(&file_path, block.to_bytes_le().unwrap()).unwrap();
            block
        })
        .clone();
    // Initialize the ledger with the genesis block.
    CurrentLedger::load(block, aleo_std::StorageMode::Development(node_id)).unwrap()
}

/// Initializes the components of the node.
fn initialize_components(node_id: u16, num_nodes: u16) -> Result<(Committee<CurrentNetwork>, Account<CurrentNetwork>)> {
    // Ensure that the node ID is valid.
    ensure!(node_id < num_nodes, "Node ID {node_id} must be less than {num_nodes}");

    // Sample a account.
    let account = Account::new(&mut rand_chacha::ChaChaRng::seed_from_u64(node_id as u64))?;
    println!("\n{account}\n");

    // Initialize a map for the committee members.
    let mut members = IndexMap::with_capacity(num_nodes as usize);
    // Add the validators as members.
    for i in 0..num_nodes {
        // Sample the account.
        let account = Account::new(&mut rand_chacha::ChaChaRng::seed_from_u64(i as u64))?;
        // Add the validator.
        members.insert(account.address(), (MIN_VALIDATOR_STAKE, false, i as u8));
        println!("  Validator {}: {}", i, account.address());
    }
    println!();

    // Initialize the committee.
    let committee = Committee::<CurrentNetwork>::new(0u64, members)?;
    // Return the committee and account.
    Ok((committee, account))
}

/// Handles the consensus receiver.
fn consensus_handler(receiver: ConsensusReceiver<CurrentNetwork>) {
    let ConsensusReceiver { mut rx_consensus_subdag } = receiver;

    tokio::task::spawn(async move {
        while let Some((subdag, transmissions, callback)) = rx_consensus_subdag.recv().await {
            // Determine the amount of time to sleep for the subdag.
            let subdag_ms = subdag.values().flatten().count();
            // Determine the amount of time to sleep for the transmissions.
            let transmissions_ms = transmissions.len() * 25;
            // Add a constant delay.
            let constant_ms = 100;
            // Compute the total amount of time to sleep.
            let sleep_ms = (subdag_ms + transmissions_ms + constant_ms) as u64;
            // Sleep for the determined amount of time.
            tokio::time::sleep(std::time::Duration::from_millis(sleep_ms)).await;
            // Call the callback.
            callback.send(Ok(())).ok();
        }
    });
}

/// Returns the trusted validators.
fn trusted_validators(node_id: u16, num_nodes: u16, peers: HashMap<u16, SocketAddr>) -> Vec<SocketAddr> {
    // Initialize a vector for the trusted nodes.
    let mut trusted = Vec::with_capacity(num_nodes as usize);
    // Iterate through the nodes.
    for i in 0..num_nodes {
        // Initialize the gateway IP.
        let ip = match peers.get(&i) {
            Some(ip) => *ip,
            None => SocketAddr::from_str(&format!("127.0.0.1:{}", MEMORY_POOL_PORT + i)).unwrap(),
        };
        // If the node is not the current node, add it to the trusted nodes.
        if i != node_id {
            trusted.push(ip);
        }
    }
    // Return the trusted nodes.
    trusted
}

/// Handles OS signals for the node to intercept and perform a clean shutdown.
/// Note: Only Ctrl-C is supported; it should work on both Unix-family systems and Windows.
fn handle_signals(primary: &Primary<CurrentNetwork>) {
    let node = primary.clone();
    tokio::task::spawn(async move {
        match tokio::signal::ctrl_c().await {
            Ok(()) => {
                node.shut_down().await;
                std::process::exit(0);
            }
            Err(error) => error!("tokio::signal::ctrl_c encountered an error: {}", error),
        }
    });
}

/**************************************************************************************************/

/// Fires *fake* unconfirmed solutions at the node.
fn fire_unconfirmed_solutions(sender: &PrimarySender<CurrentNetwork>, node_id: u16, interval_ms: u64) {
    let tx_unconfirmed_solution = sender.tx_unconfirmed_solution.clone();
    tokio::task::spawn(async move {
        // This RNG samples the *same* fake solutions for all nodes.
        let mut shared_rng = rand_chacha::ChaChaRng::seed_from_u64(123456789);
        // This RNG samples *different* fake solutions for each node.
        let mut unique_rng = rand_chacha::ChaChaRng::seed_from_u64(node_id as u64);

        // A closure to generate a solution ID and solution.
        fn sample(mut rng: impl Rng) -> (SolutionID<CurrentNetwork>, Data<Solution<CurrentNetwork>>) {
            // Sample a random fake solution ID.
            let solution_id = rng.gen::<u64>().into();
            // Sample random fake solution bytes.
            let solution = Data::Buffer(Bytes::from((0..1024).map(|_| rng.gen::<u8>()).collect::<Vec<_>>()));
            // Return the ID and solution.
            (solution_id, solution)
        }

        // Initialize a counter.
        let mut counter = 0;

        loop {
            // Sample a random fake solution ID and solution.
            let (solution_id, solution) =
                if counter % 2 == 0 { sample(&mut shared_rng) } else { sample(&mut unique_rng) };
            // Initialize a callback sender and receiver.
            let (callback, callback_receiver) = oneshot::channel();
            // Send the fake solution.
            if let Err(e) = tx_unconfirmed_solution.send((solution_id, solution, callback)).await {
                error!("Failed to send unconfirmed solution: {e}");
            }
            let _ = callback_receiver.await;
            // Increment the counter.
            counter += 1;
            // Sleep briefly.
            tokio::time::sleep(std::time::Duration::from_millis(interval_ms)).await;
        }
    });
}

/// Fires *fake* unconfirmed transactions at the node.
fn fire_unconfirmed_transactions(sender: &PrimarySender<CurrentNetwork>, node_id: u16, interval_ms: u64) {
    let tx_unconfirmed_transaction = sender.tx_unconfirmed_transaction.clone();
    tokio::task::spawn(async move {
        // This RNG samples the *same* fake transactions for all nodes.
        let mut shared_rng = rand_chacha::ChaChaRng::seed_from_u64(123456789);
        // This RNG samples *different* fake transactions for each node.
        let mut unique_rng = rand_chacha::ChaChaRng::seed_from_u64(node_id as u64);

        // A closure to generate an ID and transaction.
        fn sample(
            mut rng: impl Rng,
        ) -> (<CurrentNetwork as Network>::TransactionID, Data<Transaction<CurrentNetwork>>) {
            // Sample a random fake transaction ID.
            let id = Field::<CurrentNetwork>::rand(&mut rng).into();
            // Sample random fake transaction bytes.
            let transaction = Data::Buffer(Bytes::from((0..1024).map(|_| rng.gen::<u8>()).collect::<Vec<_>>()));
            // Return the ID and transaction.
            (id, transaction)
        }

        // Initialize a counter.
        let mut counter = 0;

        loop {
            // Sample a random fake transaction ID and transaction.
            let (id, transaction) = if counter % 2 == 0 { sample(&mut shared_rng) } else { sample(&mut unique_rng) };
            // Initialize a callback sender and receiver.
            let (callback, callback_receiver) = oneshot::channel();
            // Send the fake transaction.
            if let Err(e) = tx_unconfirmed_transaction.send((id, transaction, callback)).await {
                error!("Failed to send unconfirmed transaction: {e}");
            }
            let _ = callback_receiver.await;
            // Increment the counter.
            counter += 1;
            // Sleep briefly.
            tokio::time::sleep(std::time::Duration::from_millis(interval_ms)).await;
        }
    });
}

/**************************************************************************************************/

/// An enum of error handlers for the REST API server.
pub struct RestError(pub String);

impl IntoResponse for RestError {
    fn into_response(self) -> Response {
        (StatusCode::INTERNAL_SERVER_ERROR, format!("Something went wrong: {}", self.0)).into_response()
    }
}

impl From<anyhow::Error> for RestError {
    fn from(err: anyhow::Error) -> Self {
        Self(err.to_string())
    }
}

#[derive(Clone)]
struct NodeState {
    bft: Option<BFT<CurrentNetwork>>,
    primary: Primary<CurrentNetwork>,
}

/// Returns the leader of the previous round, if one was present.
async fn get_leader(State(node): State<NodeState>) -> Result<ErasedJson, RestError> {
    match &node.bft {
        Some(bft) => Ok(ErasedJson::pretty(bft.leader())),
        None => Err(RestError::from(anyhow!("BFT is not enabled"))),
    }
}

/// Returns the current round.
async fn get_current_round(State(node): State<NodeState>) -> Result<ErasedJson, RestError> {
    Ok(ErasedJson::pretty(node.primary.current_round()))
}

/// Returns the certificates for the given round.
async fn get_certificates_for_round(
    State(node): State<NodeState>,
    Path(round): Path<u64>,
) -> Result<ErasedJson, RestError> {
    Ok(ErasedJson::pretty(node.primary.storage().get_certificates_for_round(round)))
}

/// Starts up a local server for monitoring the node.
async fn start_server(bft: Option<BFT<CurrentNetwork>>, primary: Primary<CurrentNetwork>, node_id: u16) {
    // Initialize the routes.
    let router = Router::new()
        .route("/", get(|| async { "Hello, World!" }))
        .route("/leader", get(get_leader))
        .route("/round/current", get(get_current_round))
        .route("/certificates/:round", get(get_certificates_for_round))
        // Pass in the `NodeState` to access state.
        .with_state(NodeState { bft, primary });

    // Construct the IP address and port.
    let addr = format!("127.0.0.1:{}", 3000 + node_id);

    // Run the server.
    info!("Starting the server at '{addr}'...");
    let rest_addr: SocketAddr = addr.parse().unwrap();
    let rest_listener = TcpListener::bind(rest_addr).await.unwrap();
    axum::serve(rest_listener, router.into_make_service_with_connect_info::<SocketAddr>()).await.unwrap();
}

/**************************************************************************************************/

/// The operating mode of the node.
#[derive(Debug, Clone, ValueEnum)]
enum Mode {
    /// Runs the node with the Narwhal memory pool protocol.
    Narwhal,
    /// Runs the node with the Bullshark BFT protocol (on top of Narwhal).
    Bft,
}

/// A simple CLI for the node.
#[derive(Parser, Debug)]
struct Args {
    /// The mode to run the node in.
    #[arg(long)]
    mode: Mode,
    /// The ID of the node.
    #[arg(long, value_name = "ID")]
    id: u16,
    /// The number of nodes in the network.
    #[arg(long, value_name = "N")]
    num_nodes: u16,
    /// If set, the path to the file containing the committee peers.
    #[arg(long, value_name = "PATH")]
    peers: Option<PathBuf>,
    /// Enables the solution cannons, and optionally the interval in ms to run them on.
    #[arg(long, value_name = "INTERVAL_MS")]
    fire_solutions: Option<Option<u64>>,
    /// Enables the transaction cannons, and optionally the interval in ms to run them on.
    #[arg(long, value_name = "INTERVAL_MS")]
    fire_transactions: Option<Option<u64>>,
    /// Enables the solution and transaction cannons, and optionally the interval in ms to run them on.
    #[arg(long, value_name = "INTERVAL_MS")]
    fire_transmissions: Option<Option<u64>>,
    /// Enables the metrics exporter.
    #[clap(long, default_value = "false")]
    metrics: bool,
}

/// A helper method to parse the peers provided to the CLI.
fn parse_peers(peers_string: String) -> Result<HashMap<u16, SocketAddr>, Error> {
    // Expect list of peers in the form of `node_id=ip:port`, one per line.
    let mut peers = HashMap::new();
    for peer in peers_string.lines() {
        let mut split = peer.split('=');
        let node_id = u16::from_str(split.next().ok_or_else(|| anyhow!("Bad Format"))?)?;
        let addr: String = split.next().ok_or_else(|| anyhow!("Bad Format"))?.parse()?;
        let ip = SocketAddr::from_str(addr.as_str())?;
        peers.insert(node_id, ip);
    }
    Ok(peers)
}

/**************************************************************************************************/

#[tokio::main]
async fn main() -> Result<()> {
    initialize_logger(1);

    let args = Args::parse();

    let peers = match args.peers {
        Some(path) => parse_peers(std::fs::read_to_string(path)?)?,
        None => Default::default(),
    };

    // Initialize an optional BFT holder.
    let mut bft_holder = None;

    // Start the node.
    let (primary, sender) = match args.mode {
        Mode::Bft => {
            // Start the BFT.
            let (bft, sender) = start_bft(args.id, args.num_nodes, peers).await?;
            // Set the BFT holder.
            bft_holder = Some(bft.clone());
            // Return the primary and sender.
            (bft.primary().clone(), sender)
        }
        Mode::Narwhal => start_primary(args.id, args.num_nodes, peers).await?,
    };

    // The default interval to fire transmissions at.
    const DEFAULT_INTERVAL_MS: u64 = 450; // ms

    // Fire unconfirmed solutions.
    match (args.fire_transmissions, args.fire_solutions) {
        // Note: We allow the user to overload the solutions rate, even when the 'fire-transmissions' flag is enabled.
        (Some(rate), _) | (_, Some(rate)) => {
            fire_unconfirmed_solutions(&sender, args.id, rate.unwrap_or(DEFAULT_INTERVAL_MS));
        }
        _ => (),
    };

    // Fire unconfirmed transactions.
    match (args.fire_transmissions, args.fire_transactions) {
        // Note: We allow the user to overload the transactions rate, even when the 'fire-transmissions' flag is enabled.
        (Some(rate), _) | (_, Some(rate)) => {
            fire_unconfirmed_transactions(&sender, args.id, rate.unwrap_or(DEFAULT_INTERVAL_MS));
        }
        _ => (),
    };

    // Initialize the metrics.
    #[cfg(feature = "metrics")]
    if args.metrics {
        info!("Initializing metrics...");
        metrics::initialize_metrics(SocketAddr::from_str(&format!("0.0.0.0:{}", 9000 + args.id)).ok());
    }

    // Start the monitoring server.
    start_server(bft_holder, primary, args.id).await;
    // // Note: Do not move this.
    // std::future::pending::<()>().await;
    Ok(())
}

#[cfg(test)]
mod tests {
    use super::*;

    #[test]
    fn parse_peers_empty() -> Result<(), Error> {
        let peers = parse_peers("".to_owned())?;
        assert_eq!(peers.len(), 0);
        Ok(())
    }

    #[test]
    fn parse_peers_ok() -> Result<(), Error> {
        let s = r#"0=192.168.1.176:5000
1=192.168.1.176:5001
2=192.168.1.176:5002
3=192.168.1.176:5003"#;
        let peers = parse_peers(s.to_owned())?;
        assert_eq!(peers.len(), 4);
        Ok(())
    }

    #[test]
    fn parse_peers_bad_id() -> Result<(), Error> {
        let s = "A=192.168.1.176:5000";
        let peers = parse_peers(s.to_owned());
        assert!(peers.is_err());
        Ok(())
    }

    #[test]
    fn parse_peers_bad_format() -> Result<(), Error> {
        let s = "foo";
        let peers = parse_peers(s.to_owned());
        assert!(peers.is_err());
        Ok(())
    }
}<|MERGE_RESOLUTION|>--- conflicted
+++ resolved
@@ -143,12 +143,9 @@
     // Initialize the consensus receiver handler.
     consensus_handler(consensus_receiver);
     // Initialize the BFT instance.
-<<<<<<< HEAD
     let block_sync = Arc::new(BlockSync::new(ledger.clone()));
-    let mut bft = BFT::<CurrentNetwork>::new(block_sync, account, storage, ledger, ip, &trusted_validators, dev)?;
-=======
-    let mut bft = BFT::<CurrentNetwork>::new(account, storage, ledger, ip, &trusted_validators, storage_mode)?;
->>>>>>> a1e4a282
+    let mut bft =
+        BFT::<CurrentNetwork>::new(account, storage, ledger, block_sync, ip, &trusted_validators, storage_mode)?;
     // Run the BFT instance.
     bft.run(Some(consensus_sender), sender.clone(), receiver).await?;
     // Retrieve the BFT's primary.
@@ -186,13 +183,9 @@
     // Initialize the trusted validators.
     let trusted_validators = trusted_validators(node_id, num_nodes, peers);
     // Initialize the primary instance.
-<<<<<<< HEAD
     let block_sync = Arc::new(BlockSync::new(ledger.clone()));
     let mut primary =
-        Primary::<CurrentNetwork>::new(account, storage, ledger, block_sync, ip, &trusted_validators, dev)?;
-=======
-    let mut primary = Primary::<CurrentNetwork>::new(account, storage, ledger, ip, &trusted_validators, storage_mode)?;
->>>>>>> a1e4a282
+        Primary::<CurrentNetwork>::new(account, storage, ledger, block_sync, ip, &trusted_validators, storage_mode)?;
     // Run the primary instance.
     primary.run(None, sender.clone(), receiver).await?;
     // Handle OS signals.
