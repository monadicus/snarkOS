--- conflicted
+++ resolved
@@ -18,12 +18,8 @@
 
 [features]
 default = [ ]
-<<<<<<< HEAD
-metrics = ["dep:metrics", "snarkvm/metrics"]
+metrics = [ "dep:metrics", "snarkvm/metrics" ]
 test_targets = [ "snarkvm/test_targets" ]
-=======
-metrics = [ "dep:metrics", "snarkvm/metrics" ]
->>>>>>> 0e427764
 
 [dependencies.anyhow]
 version = "1.0"
