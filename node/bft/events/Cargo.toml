[package]
name = "snarkos-node-bft-events"
version = "3.8.0"
authors = [ "The Aleo Team <hello@aleo.org>" ]
description = "Events for the gateway in a decentralized operating system"
homepage = "https://aleo.org"
repository = "https://github.com/ProvableHQ/snarkOS"
keywords = [
  "aleo",
  "cryptography",
  "blockchain",
  "decentralized",
  "zero-knowledge"
]
categories = [ "cryptography", "cryptography::cryptocurrencies", "os" ]
license = "Apache-2.0"
edition = "2021"

[features]
default = [ ]
metrics = [ "snarkvm/metrics" ]

[dependencies.anyhow]
version = "1.0"

[dependencies.bytes]
version = "1"

[dependencies.indexmap]
version = "2.1"
features = [ "serde", "rayon" ]

<<<<<<< HEAD
[dependencies.metrics]
package = "snarkos-node-metrics"
path = "../../metrics"
version = "=3.8.0"
optional = true

[dependencies.rayon]
version = "1"

=======
>>>>>>> 589be8bb
[dependencies.serde]
version = "1"

[dependencies.snarkos-node-sync-locators]
path = "../../sync/locators"
version = "=3.8.0"

[dependencies.snarkvm]
workspace = true

[dependencies.tokio-util]
version = "0.7"
features = [ "codec" ]

[dependencies.tracing]
version = "0.1"

[dev-dependencies.proptest]
workspace = true

[dev-dependencies.snarkvm]
workspace = true
features = [ "test-helpers" ]

[dev-dependencies.test-strategy]
version = "0.3.1"

[dev-dependencies.time]
version = "0.3"

[dev-dependencies.snarkos-node-sync-locators]
path = "../../sync/locators"
features = [ "test" ]<|MERGE_RESOLUTION|>--- conflicted
+++ resolved
@@ -30,18 +30,6 @@
 version = "2.1"
 features = [ "serde", "rayon" ]
 
-<<<<<<< HEAD
-[dependencies.metrics]
-package = "snarkos-node-metrics"
-path = "../../metrics"
-version = "=3.8.0"
-optional = true
-
-[dependencies.rayon]
-version = "1"
-
-=======
->>>>>>> 589be8bb
 [dependencies.serde]
 version = "1"
 
