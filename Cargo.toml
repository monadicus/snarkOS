--- conflicted
+++ resolved
@@ -42,11 +42,7 @@
 
 [workspace.dependencies.snarkvm]
 git = "https://github.com/AleoHQ/snarkVM.git"
-<<<<<<< HEAD
 rev = "9124c31"
-=======
-rev = "36b5263d9"
->>>>>>> 3066d73e
 #version = "=0.16.9"
 features = [ "circuit", "console", "rocks" ]
 
