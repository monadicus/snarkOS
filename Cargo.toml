[package]
name = "snarkos"
version = "4.0.1"
authors = [ "The Aleo Team <hello@aleo.org>" ]
description = "A decentralized operating system"
homepage = "https://aleo.org"
repository = "https://github.com/ProvableHQ/snarkOS"
keywords = [
  "aleo",
  "cryptography",
  "blockchain",
  "decentralized",
  "zero-knowledge"
]
categories = [ "cryptography", "cryptography::cryptocurrencies", "os" ]
license = "Apache-2.0"
edition = "2024"
rust-version = "1.88.0" # Attention - Change the MSRV in rust-toolchain and in .circleci/config.yml as well

[workspace]
members = [
  "account",
  "cli",
  "display",
  "node",
  "node/bft",
  "node/bft/events",
  "node/bft/ledger-service",
  "node/bft/storage-service",
  "node/cdn",
  "node/consensus",
  "node/metrics",
  "node/rest",
  "node/router",
  "node/router/messages",
  "node/sync",
  "node/sync/communication-service",
  "node/sync/locators",
  "node/tcp"
]

[workspace.dependencies.aleo-std]
version = "1.0.1"
default-features = false

[workspace.dependencies.snarkvm]
#path = "../snarkVM"
git = "https://github.com/ProvableHQ/snarkVM.git"
<<<<<<< HEAD
#rev = "fc4951e"
branch = "feat/query-uri"
=======
rev = "13229cae2"
>>>>>>> 69e16717
#version = "=4.0.1"
default-features = false
#features = [ "circuit", "console", "rocks" ]

[workspace.dependencies.anyhow]
version = "1.0"

[workspace.dependencies.async-trait]
version = "0.1"

[workspace.dependencies.axum]
version = "0.8"

[workspace.dependencies.axum-extra]
version = "0.10"

[workspace.dependencies.base64]
version = "0.22"

[workspace.dependencies.bincode]
version = "1"

[workspace.dependencies.built]
version = "0.8"
features = ["git2"]

[workspace.dependencies.bytes]
version = "1"

[workspace.dependencies.clap]
version = "4.4"
default-features = false
features = [ "std" ]

[workspace.dependencies.colored]
version = "3"

[workspace.dependencies.crossterm]
version = "0.29"

[workspace.dependencies.futures]
version = "0.3"

[workspace.dependencies.futures-util]
version = "0.3"

[workspace.dependencies.locktick]
version = "0.3"

[workspace.dependencies.lru]
version = "0.16"

[workspace.dependencies.num_cpus]
version = "1"

[workspace.dependencies.once_cell]
version = "1"

[workspace.dependencies.proptest]
version = "=1.6.0" # Remove this once we upgrade to rand 0.9

[workspace.dependencies.rayon]
version = "1"

[workspace.dependencies.thiserror]
version = "2"

[workspace.dependencies.time]
version = "0.3"

[workspace.dependencies.tokio]
version = "1.28"

[workspace.dependencies.tokio-util]
version = "0.7"

[workspace.dependencies.http]
version = "1"

[workspace.dependencies.itertools]
version = "0.14"

[workspace.dependencies.indexmap]
version = "2"
default-features = false

[workspace.dependencies.serde]
version = "1"
default-features = false

[workspace.dependencies.serde_json]
version = "1"

[workspace.dependencies.parking_lot]
version = "0.12"

[workspace.dependencies.rand]
version = "0.8"
default-features = false

[workspace.dependencies.rand_chacha]
version = "0.3"
default-features = false

[workspace.dependencies.rand_distr]
version = "0.4"

[workspace.dependencies.tracing]
version = "0.1"
default-features = false

[workspace.dependencies.tracing-test]
version = "0.2"

[workspace.dependencies.tracing-subscriber]
version = "0.3"

[workspace.dependencies.test-strategy]
version = "0.4"

[workspace.dependencies.snarkos-account]
path = "account"
version = "=4.0.1"

[workspace.dependencies.snarkos-cli]
path = "cli"
version = "=4.0.1"

[workspace.dependencies.snarkos-display]
path = "display"
version = "=4.0.1"

[workspace.dependencies.snarkos-node]
path = "node"
version = "=4.0.1"

[workspace.dependencies.snarkos-node-bft]
path = "node/bft"
version = "=4.0.1"

[workspace.dependencies.snarkos-node-bft-events]
path = "node/bft/events"
version = "=4.0.1"

[workspace.dependencies.snarkos-node-bft-storage-service]
path = "node/bft/storage-service"
version = "=4.0.1"

[workspace.dependencies.snarkos-node-bft-ledger-service]
path = "node/bft/ledger-service"
version = "=4.0.1"
default-features = false

[workspace.dependencies.snarkos-node-consensus]
path = "node/consensus"
version = "=4.0.1"

[workspace.dependencies.snarkos-node-cdn]
path = "node/cdn"
version = "=4.0.1"

[workspace.dependencies.snarkos-node-metrics]
path = "node/metrics"
version = "=4.0.1"

[workspace.dependencies.snarkos-node-router]
path = "node/router"
version = "=4.0.1"

[workspace.dependencies.snarkos-node-router-messages]
path = "node/router/messages"
version = "=4.0.1"

[workspace.dependencies.snarkos-node-rest]
path = "node/rest"
version = "=4.0.1"

[workspace.dependencies.snarkos-node-sync]
path = "node/sync"
version = "=4.0.1"

[workspace.dependencies.snarkos-node-sync-communication-service]
path = "node/sync/communication-service"
version = "=4.0.1"

[workspace.dependencies.snarkos-node-sync-locators]
path = "node/sync/locators"
version = "=4.0.1"

[workspace.dependencies.snarkos-node-tcp]
path = "node/tcp"
version = "=4.0.1"

[[bin]]
name = "snarkos"
path = "snarkos/main.rs"

[features]
default = [ "snarkos-cli/metrics", "snarkos-node-metrics", "snarkos-node/metrics", "snarkos-node-cdn/metrics" ]
history = [ "snarkos-node/history" ]
telemetry = [ "snarkos-node/telemetry" ]
cuda = [
  "snarkos-account/cuda",
  "snarkos-cli/cuda",
  "snarkos-node/cuda",
  "snarkos-node-bft/cuda",
  "snarkos-node-cdn/cuda",
  "snarkos-node-consensus/cuda",
  "snarkos-node-rest/cuda",
  "snarkos-node-router/cuda",
  "snarkos-node-sync/cuda"
]
locktick = [
  "dep:locktick",
  "dep:tracing",
  "snarkos-node/locktick",
  "snarkos-node-bft/locktick",
  "snarkos-node-consensus/locktick",
  "snarkos-node-metrics/locktick",
  "snarkos-node-rest/locktick",
  "snarkos-node-router/locktick",
  "snarkos-node-sync/locktick",
  "snarkos-node-tcp/locktick"
]
serial = [ "snarkos-cli/serial" ]
test_network = [ "snarkos-cli/test_network" ]

[dependencies.anyhow]
workspace = true

[dependencies.clap]
workspace = true
features = [ "derive" ]

[dependencies.locktick]
version = "0.3"
optional = true

[dependencies.snarkos-account]
workspace = true

[dependencies.snarkos-cli]
workspace = true

[dependencies.snarkos-node]
workspace = true

[dependencies.snarkos-node-bft]
workspace = true

[dependencies.snarkos-node-cdn]
workspace = true

[dependencies.snarkos-node-consensus]
workspace = true

[dependencies.snarkos-node-metrics]
workspace = true
optional = true

[dependencies.snarkos-node-router]
workspace = true

[dependencies.snarkos-node-rest]
workspace = true

[dependencies.snarkos-node-sync]
workspace = true

[dependencies.snarkos-node-tcp]
workspace = true

[target.'cfg(all(target_os = "linux", target_arch = "x86_64"))'.dependencies]
tikv-jemallocator = "0.5"

[dependencies.tracing]
workspace = true
optional = true

[dev-dependencies.rusty-hook]
version = "0.11.2"

[build-dependencies.built]
version = "0.8"
features = [ "git2" ]

[build-dependencies.toml]
version = "0.9"

[build-dependencies.walkdir]
version = "2"

[profile.release]
opt-level = 3
lto = "thin"
incremental = true
# uncomment the 2 lines below when building with the locktick feature
# debug = "line-tables-only"
# strip = "none"

[profile.bench]
opt-level = 3
debug = false
rpath = false
lto = "thin"
incremental = true
debug-assertions = false

[profile.dev]
opt-level = 2
lto = "off"
incremental = true

[profile.test]
opt-level = 2
lto = "thin"
incremental = true
debug = true
debug-assertions = true

[package.metadata.cargo-machete]
ignored = [
  "snarkos-account", # Needed for cuda feature
  "snarkos-node", # Needed for metrics feature
  "snarkos-node-bft", # Needed for cuda and locktick features
  "snarkos-node-cdn", # Needed for cuda and locktick features
  "snarkos-node-consensus", # Needed for cuda and locktick features
  "snarkos-node-tcp", # Needed for locktick feature
  "snarkos-node-rest", # Needed for cuda and locktick features
  "snarkos-node-sync", # Needed for cuda and locktick features
  "snarkos-node-router", # Needed for cuda and locktick features
  "snarkos-node-metrics", # Needed for locktick feature
]<|MERGE_RESOLUTION|>--- conflicted
+++ resolved
@@ -46,12 +46,8 @@
 [workspace.dependencies.snarkvm]
 #path = "../snarkVM"
 git = "https://github.com/ProvableHQ/snarkVM.git"
-<<<<<<< HEAD
-#rev = "fc4951e"
 branch = "feat/query-uri"
-=======
-rev = "13229cae2"
->>>>>>> 69e16717
+#rev = "13229cae2"
 #version = "=4.0.1"
 default-features = false
 #features = [ "circuit", "console", "rocks" ]
