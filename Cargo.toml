[package]
name = "snarkos"
version = "0.8.0"
authors = ["The Aleo Team <hello@aleo.org>"]
description = "A decentralized record system"
homepage = "https://aleo.org"
repository = "https://github.com/AleoHQ/snarkOS"
keywords = ["cryptography", "blockchain", "decentralized", "record", "zkSNARK"]
categories = ["cryptography"]
include = ["Cargo.toml", "src", "README.md", "LICENSE.md"]
license = "GPL-3.0"
edition = "2018"

[workspace]
members = [
    "algorithms",
    "benchmarks",
    "consensus",
    "curves",
    "dpc",
    "errors",
    "gadgets",
    "models",
    "network",
    "objects",
    "parameters",
    "posw",
    "profiler",
    "rpc",
    "storage",
    "testing",
    "toolkit",
    "utilities"
]

[lib]
name = "snarkos"
path = "snarkOS/lib.rs"

[[bin]]
name = "snarkos"
path = "snarkOS/main.rs"

[dependencies]
snarkos-consensus = { path = "./consensus", version = "0.8.0" }
snarkos-dpc = { path = "./dpc", version = "0.8.0" }
snarkos-errors = { path = "./errors", version = "0.8.0" }
snarkos-network = { path = "network", version = "0.8.0" }
snarkos-objects = { path = "objects", version = "0.8.0" }
snarkos-posw = { path = "./posw", version = "0.8.0" }
snarkos-rpc = { path = "./rpc", version = "0.8.0" }
snarkos-storage = { path = "storage", version = "0.8.0" }
snarkos-utilities = { path = "./utilities", version = "0.8.0" }

clap = { version = "2.33.3" }
colored = { version = "2.0" }
dirs = { version = "3.0.1" }
env_logger = { version = "0.7.1" }
hex = { version = "0.4.1" }
log = { version = "0.4.11" }
rand = { version = "0.7" }
serde = { version = "1.0", features = ["derive"] }
tokio = { version = "0.2.22", features = ["full"] }
toml = { version = "0.5.6" }

[dev-dependencies]
rusty-hook = { version = "0.11.2" }

[build-dependencies]
rustc_version = "0.2"

[profile.release]
opt-level = 3
lto = "thin"
incremental = true

[profile.bench]
opt-level = 3
debug = false
rpath = false
lto = "thin"
incremental = true
debug-assertions = false

[profile.dev]
opt-level = 0

[profile.test.package."*"]
opt-level = 0

[profile.test]
opt-level = 0
lto = "thin"
incremental = true
debug-assertions = true
debug = true

<<<<<<< HEAD
=======
[profile.test.package."*"]
opt-level = 0

[profile.test.package.snarkos-consensus]
opt-level = 3 # necessary for testing

>>>>>>> 4c8e5bb0
[profile.test.package.snarkos-dpc]
opt-level = 3 # necessary for DPC testing<|MERGE_RESOLUTION|>--- conflicted
+++ resolved
@@ -85,9 +85,6 @@
 [profile.dev]
 opt-level = 0
 
-[profile.test.package."*"]
-opt-level = 0
-
 [profile.test]
 opt-level = 0
 lto = "thin"
@@ -95,14 +92,11 @@
 debug-assertions = true
 debug = true
 
-<<<<<<< HEAD
-=======
 [profile.test.package."*"]
 opt-level = 0
 
 [profile.test.package.snarkos-consensus]
 opt-level = 3 # necessary for testing
 
->>>>>>> 4c8e5bb0
 [profile.test.package.snarkos-dpc]
 opt-level = 3 # necessary for DPC testing