[package]
name = "snarkos"
version = "3.6.0"
authors = [ "The Aleo Team <hello@aleo.org>" ]
description = "A decentralized operating system"
homepage = "https://aleo.org"
repository = "https://github.com/ProvableHQ/snarkOS"
keywords = [
  "aleo",
  "cryptography",
  "blockchain",
  "decentralized",
  "zero-knowledge"
]
categories = [ "cryptography", "cryptography::cryptocurrencies", "os" ]
license = "Apache-2.0"
edition = "2021"
rust-version = "1.83.0" # Attention - Change the MSRV in rust-toolchain and in .circleci/config.yml as well

[workspace]
members = [
  "account",
  "cli",
  "display",
  "node",
  "node/bft",
  "node/bft/events",
  "node/bft/ledger-service",
  "node/bft/storage-service",
  "node/cdn",
  "node/consensus",
  "node/metrics",
  "node/rest",
  "node/router",
  "node/router/messages",
  "node/sync",
  "node/sync/communication-service",
  "node/sync/locators",
  "node/tcp"
]

[workspace.dependencies.aleo-std]
version = "1.0.1"
default-features = false

[workspace.dependencies.snarkvm] # If this is updated, the rev in `node/rest/Cargo.toml` must be updated as well.
#path = "../snarkVM"
git = "https://github.com/ProvableHQ/snarkVM.git"
<<<<<<< HEAD
rev = "a87ceb9"
#version = "=1.5.0"
=======
rev = "629cccc"
version = "=1.6.0"
>>>>>>> 8c507304
features = [ "circuit", "console", "rocks" ]

[[bin]]
name = "snarkos"
path = "snarkos/main.rs"

[features]
default = [ "snarkos-cli/metrics", "snarkos-node-metrics", "snarkos-node/metrics", "snarkos-node-cdn/metrics" ]
history = [ "snarkos-node/history" ]
telemetry = [ "snarkos-node/telemetry" ]
cuda = [
  "snarkos-account/cuda",
  "snarkos-cli/cuda",
  "snarkos-node/cuda",
  "snarkos-node-bft/cuda",
  "snarkos-node-cdn/cuda",
  "snarkos-node-consensus/cuda",
  "snarkos-node-rest/cuda",
  "snarkos-node-router/cuda",
  "snarkos-node-sync/cuda"
]
locktick = [
  "dep:locktick",
  "dep:tracing",
  "snarkos-node/locktick",
  "snarkos-node-bft/locktick",
  "snarkos-node-consensus/locktick",
  "snarkos-node-metrics/locktick",
  "snarkos-node-rest/locktick",
  "snarkos-node-router/locktick",
  "snarkos-node-sync/locktick",
  "snarkos-node-tcp/locktick"
]
test_network = [ "snarkos-cli/test_network" ]

[dependencies.anyhow]
version = "1.0.79"

[dependencies.clap]
version = "4.4"
features = [ "derive" ]

[dependencies.crossterm]
version = "0.27.0"

[dependencies.locktick]
version = "0.3"
optional = true

[dependencies.once_cell]
version = "1"

[dependencies.snarkos-account]
path = "./account"
version = "=3.6.0"

[dependencies.snarkos-cli]
path = "./cli"
version = "=3.6.0"

[dependencies.snarkos-display]
path = "./display"
version = "=3.6.0"

[dependencies.snarkos-node]
path = "./node"
version = "=3.6.0"

[dependencies.snarkos-node-bft]
path = "./node/bft"
version = "=3.6.0"

[dependencies.snarkos-node-cdn]
path = "./node/cdn"
version = "=3.6.0"

[dependencies.snarkos-node-consensus]
path = "./node/consensus"
version = "=3.6.0"

[dependencies.snarkos-node-metrics]
path = "./node/metrics"
version = "=3.6.0"
optional = true

[dependencies.snarkos-node-rest]
path = "./node/rest"
version = "=3.6.0"

[dependencies.snarkos-node-router]
path = "./node/router"
version = "=3.6.0"

[dependencies.snarkos-node-sync]
path = "./node/sync"
version = "=3.6.0"

[dependencies.snarkos-node-tcp]
path = "./node/tcp"
version = "=3.6.0"

[target.'cfg(all(target_os = "linux", target_arch = "x86_64"))'.dependencies]
tikv-jemallocator = "0.5"

[dependencies.tracing]
version = "0.1"
optional = true

[dev-dependencies.rusty-hook]
version = "0.11.2"

[build-dependencies.built]
version = "0.7"
features = [ "git2" ]

[build-dependencies.toml]
version = "0.8"

[build-dependencies.walkdir]
version = "2"

[profile.release]
opt-level = 3
lto = "thin"
incremental = true
# uncomment the 2 lines below when building with the locktick feature
# debug = "line-tables-only"
# strip = "none"

[profile.bench]
opt-level = 3
debug = false
rpath = false
lto = "thin"
incremental = true
debug-assertions = false

[profile.dev]
opt-level = 2
lto = "off"
incremental = true

[profile.test]
opt-level = 2
lto = "thin"
incremental = true
debug = true
debug-assertions = true<|MERGE_RESOLUTION|>--- conflicted
+++ resolved
@@ -46,13 +46,8 @@
 [workspace.dependencies.snarkvm] # If this is updated, the rev in `node/rest/Cargo.toml` must be updated as well.
 #path = "../snarkVM"
 git = "https://github.com/ProvableHQ/snarkVM.git"
-<<<<<<< HEAD
 rev = "a87ceb9"
-#version = "=1.5.0"
-=======
-rev = "629cccc"
 version = "=1.6.0"
->>>>>>> 8c507304
 features = [ "circuit", "console", "rocks" ]
 
 [[bin]]
