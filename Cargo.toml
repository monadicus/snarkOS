[package]
name = "snarkos"
version = "4.0.1"
authors = [ "The Aleo Team <hello@aleo.org>" ]
description = "A decentralized operating system"
homepage = "https://aleo.org"
repository = "https://github.com/ProvableHQ/snarkOS"
keywords = [
  "aleo",
  "cryptography",
  "blockchain",
  "decentralized",
  "zero-knowledge"
]
categories = [ "cryptography", "cryptography::cryptocurrencies", "os" ]
license = "Apache-2.0"
edition = "2024"
rust-version = "1.88.0" # Attention - Change the MSRV in rust-toolchain and in .circleci/config.yml as well

[workspace]
members = [
  "account",
  "cli",
  "display",
  "node",
  "node/bft",
  "node/bft/events",
  "node/bft/ledger-service",
  "node/bft/storage-service",
  "node/cdn",
  "node/consensus",
  "node/metrics",
  "node/rest",
  "node/router",
  "node/router/messages",
  "node/sync",
  "node/sync/communication-service",
  "node/sync/locators",
  "node/tcp"
]

[workspace.dependencies.aleo-std]
version = "1.0.1"
default-features = false

[workspace.dependencies.snarkvm]
#path = "../snarkVM"
git = "https://github.com/ProvableHQ/snarkVM.git"
<<<<<<< HEAD
rev = "a070c69"
=======
rev = "27538ccc6"
>>>>>>> c5728b70
#version = "=3.8.0"
default-features = false
#features = [ "circuit", "console", "rocks" ]

[workspace.dependencies.anyhow]
version = "1.0"

[workspace.dependencies.built]
version = "0.8"
features = ["git2"]

[workspace.dependencies.clap]
version = "4.4"
default-features = false
features = [ "std" ]

[workspace.dependencies.crossterm]
version = "0.29"

[workspace.dependencies.futures]
version = "0.3"

[workspace.dependencies.proptest]
version = "=1.6.0" # Remove this once we upgrade to rand 0.9

[workspace.dependencies.base64]
version = "0.22"

[workspace.dependencies.tokio]
version = "1.28"

[workspace.dependencies.tokio-util]
version = "0.7"

[workspace.dependencies.itertools]
version = "0.14"

[workspace.dependencies.indexmap]
version = "2"
default-features = false

[workspace.dependencies.serde]
version = "1"
default-features = false

[workspace.dependencies.parking_lot]
version = "0.12"

[workspace.dependencies.tracing]
version = "0.1"
default-features = false

[workspace.dependencies.tracing-test]
version = "0.2"

[workspace.dependencies.tracing-subscriber]
version = "0.3"

[workspace.dependencies.test-strategy]
version = "0.4"

[workspace.dependencies.snarkos-node-bft-storage-service]
path = "node/bft/storage-service"
version = "=4.0.1"

[workspace.dependencies.snarkos-node-bft-ledger-service]
path = "node/bft/ledger-service"
version = "=4.0.1"

[workspace.dependencies.snarkos-node-consensus]
path = "node/consensus"
version = "=4.0.1"

[workspace.dependencies.snarkos-node-cdn]
path = "node/cdn"
version = "=4.0.1"

[workspace.dependencies.snarkos-node-router]
path = "node/router"
version = "=4.0.1"

[workspace.dependencies.snarkos-node-sync]
path = "node/sync"
version = "=4.0.1"

[workspace.dependencies.snarkos-node-sync-communication-service]
path = "node/sync/communication-service"
version = "=4.0.1"

[workspace.dependencies.snarkos-node-sync-locators]
path = "node/sync/locators"
version = "=4.0.1"

[[bin]]
name = "snarkos"
path = "snarkos/main.rs"

[features]
default = [ "snarkos-cli/metrics", "snarkos-node-metrics", "snarkos-node/metrics", "snarkos-node-cdn/metrics" ]
history = [ "snarkos-node/history" ]
telemetry = [ "snarkos-node/telemetry" ]
cuda = [
  "snarkos-account/cuda",
  "snarkos-cli/cuda",
  "snarkos-node/cuda",
  "snarkos-node-bft/cuda",
  "snarkos-node-cdn/cuda",
  "snarkos-node-consensus/cuda",
  "snarkos-node-rest/cuda",
  "snarkos-node-router/cuda",
  "snarkos-node-sync/cuda"
]
locktick = [
  "dep:locktick",
  "dep:tracing",
  "snarkos-node/locktick",
  "snarkos-node-bft/locktick",
  "snarkos-node-consensus/locktick",
  "snarkos-node-metrics/locktick",
  "snarkos-node-rest/locktick",
  "snarkos-node-router/locktick",
  "snarkos-node-sync/locktick",
  "snarkos-node-tcp/locktick"
]
serial = [ "snarkos-cli/serial" ]
test_network = [ "snarkos-cli/test_network" ]

[dependencies.anyhow]
workspace = true

[dependencies.clap]
workspace = true
features = [ "derive" ]

[dependencies.locktick]
version = "0.3"
optional = true

[dependencies.snarkos-account]
path = "./account"
version = "=4.0.1"

[dependencies.snarkos-cli]
path = "./cli"
version = "=4.0.1"

[dependencies.snarkos-node]
path = "./node"
version = "=4.0.1"

[dependencies.snarkos-node-bft]
path = "./node/bft"
version = "=4.0.1"

[dependencies.snarkos-node-cdn]
workspace = true

[dependencies.snarkos-node-consensus]
workspace = true

[dependencies.snarkos-node-metrics]
path = "./node/metrics"
version = "=4.0.1"
optional = true

[dependencies.snarkos-node-router]
workspace = true

[dependencies.snarkos-node-rest]
path = "./node/rest"
version = "=4.0.1"

[dependencies.snarkos-node-sync]
workspace = true

[dependencies.snarkos-node-tcp]
path = "./node/tcp"
version = "=4.0.1"

[target.'cfg(all(target_os = "linux", target_arch = "x86_64"))'.dependencies]
tikv-jemallocator = "0.5"

[dependencies.tracing]
workspace = true
optional = true

[dev-dependencies.rusty-hook]
version = "0.11.2"

[build-dependencies.built]
version = "0.8"
features = [ "git2" ]

[build-dependencies.toml]
version = "0.8"

[build-dependencies.walkdir]
version = "2"

[profile.release]
opt-level = 3
lto = "thin"
incremental = true
# uncomment the 2 lines below when building with the locktick feature
# debug = "line-tables-only"
# strip = "none"

[profile.bench]
opt-level = 3
debug = false
rpath = false
lto = "thin"
incremental = true
debug-assertions = false

[profile.dev]
opt-level = 2
lto = "off"
incremental = true

[profile.test]
opt-level = 2
lto = "thin"
incremental = true
debug = true
debug-assertions = true

[package.metadata.cargo-machete]
ignored = [
  "snarkos-account", # Needed for cuda feature
  "snarkos-node", # Needed for metrics feature
  "snarkos-node-bft", # Needed for cuda and locktick features
  "snarkos-node-cdn", # Needed for cuda and locktick features
  "snarkos-node-consensus", # Needed for cuda and locktick features
  "snarkos-node-tcp", # Needed for locktick feature
  "snarkos-node-rest", # Needed for cuda and locktick features
  "snarkos-node-sync", # Needed for cuda and locktick features
  "snarkos-node-router", # Needed for cuda and locktick features
  "snarkos-node-metrics", # Needed for locktick feature
]<|MERGE_RESOLUTION|>--- conflicted
+++ resolved
@@ -46,11 +46,7 @@
 [workspace.dependencies.snarkvm]
 #path = "../snarkVM"
 git = "https://github.com/ProvableHQ/snarkVM.git"
-<<<<<<< HEAD
-rev = "a070c69"
-=======
-rev = "27538ccc6"
->>>>>>> c5728b70
+rev = "05c72d3"
 #version = "=3.8.0"
 default-features = false
 #features = [ "circuit", "console", "rocks" ]
