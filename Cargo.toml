--- conflicted
+++ resolved
@@ -46,15 +46,9 @@
 
 [workspace.dependencies.snarkvm] # If this is updated, the rev in `node/rest/Cargo.toml` must be updated as well.
 #path = "../snarkVM"
-<<<<<<< HEAD
 git = "https://github.com/ProvableHQ/snarkVM.git"
-rev = "5f438a7"
-#version = "=1.4.0"
-=======
-#git = "https://github.com/ProvableHQ/snarkVM.git"
-#rev = "c15997f"
+rev = "71b587e"
 version = "=1.5.0"
->>>>>>> b0353c0e
 features = [ "circuit", "console", "rocks" ]
 
 [[bin]]
