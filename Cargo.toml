[package]
name = "snarkos"
version = "3.4.0"
authors = [ "The Aleo Team <hello@aleo.org>" ]
description = "A decentralized operating system"
homepage = "https://aleo.org"
repository = "https://github.com/ProvableHQ/snarkOS"
keywords = [
  "aleo",
  "cryptography",
  "blockchain",
  "decentralized",
  "zero-knowledge"
]
categories = [ "cryptography", "cryptography::cryptocurrencies", "os" ]
license = "Apache-2.0"
edition = "2021"
rust-version = "1.83.0" # Attention - Change the MSRV in rust-toolchain and in .circleci/config.yml as well

[workspace]
members = [
  "account",
  "cli",
  "display",
  "node",
  "node/bft",
  "node/bft/events",
  "node/bft/ledger-service",
  "node/bft/storage-service",
  "node/cdn",
  "node/consensus",
  "node/metrics",
  "node/rest",
  "node/router",
  "node/router/messages",
  "node/sync",
  "node/sync/communication-service",
  "node/sync/locators",
  "node/tcp",
  ".integration"
]

[workspace.dependencies.aleo-std]
version = "1.0.1"
default-features = false

[workspace.dependencies.snarkvm] # If this is updated, the rev in `node/rest/Cargo.toml` must be updated as well.
<<<<<<< HEAD
#path = "../snarkVM"
#git = "https://github.com/ProvableHQ/snarkVM.git"
#rev = "c15997f"
version = "=1.4.0"
=======
# path = "../snarkVM"
git = "https://github.com/ProvableHQ/snarkVM.git"
rev = "10bcf43"
#version = "=1.3.0"
>>>>>>> 2f67d2de
features = [ "circuit", "console", "rocks" ]

[[bin]]
name = "snarkos"
path = "snarkos/main.rs"

[features]
default = [ "snarkos-node-metrics", "snarkos-node/metrics", "snarkos-cli/metrics" ]
history = [ "snarkos-node/history" ]
cuda = [
  "snarkos-account/cuda",
  "snarkos-cli/cuda",
  "snarkos-node/cuda",
  "snarkos-node-bft/cuda",
  "snarkos-node-cdn/cuda",
  "snarkos-node-consensus/cuda",
  "snarkos-node-rest/cuda",
  "snarkos-node-router/cuda",
  "snarkos-node-sync/cuda"
]
locktick = [
  "dep:locktick",
  "dep:tracing",
  "snarkos-node/locktick",
  "snarkos-node-bft/locktick",
  "snarkos-node-consensus/locktick",
  "snarkos-node-metrics/locktick",
  "snarkos-node-rest/locktick",
  "snarkos-node-router/locktick",
  "snarkos-node-sync/locktick",
  "snarkos-node-tcp/locktick"
]
test_targets = [ "snarkos-cli/test_targets" ]

[dependencies.anyhow]
version = "1.0.79"

[dependencies.clap]
version = "4.4"
features = [ "derive" ]

[dependencies.crossterm]
version = "0.27.0"

[dependencies.locktick]
version = "0.3"
optional = true

[dependencies.once_cell]
version = "1"

[dependencies.snarkos-account]
path = "./account"
version = "=3.4.0"

[dependencies.snarkos-cli]
path = "./cli"
version = "=3.4.0"

[dependencies.snarkos-display]
path = "./display"
version = "=3.4.0"

[dependencies.snarkos-node]
path = "./node"
version = "=3.4.0"

[dependencies.snarkos-node-bft]
path = "./node/bft"
version = "=3.4.0"

[dependencies.snarkos-node-cdn]
path = "./node/cdn"
version = "=3.4.0"

[dependencies.snarkos-node-consensus]
path = "./node/consensus"
version = "=3.4.0"

[dependencies.snarkos-node-metrics]
path = "./node/metrics"
version = "=3.4.0"
optional = true

[dependencies.snarkos-node-rest]
path = "./node/rest"
version = "=3.4.0"

[dependencies.snarkos-node-router]
path = "./node/router"
version = "=3.4.0"

[dependencies.snarkos-node-sync]
path = "./node/sync"
version = "=3.4.0"

[dependencies.snarkos-node-tcp]
path = "./node/tcp"
version = "=3.4.0"

[target.'cfg(all(target_os = "linux", target_arch = "x86_64"))'.dependencies]
tikv-jemallocator = "0.5"

[dependencies.tracing]
version = "0.1"
optional = true

[dev-dependencies.rusty-hook]
version = "0.11.2"

[build-dependencies.built]
version = "0.7"
features = [ "git2" ]

[build-dependencies.walkdir]
version = "2"

[profile.release]
opt-level = 3
lto = "thin"
incremental = true
# uncomment the 2 lines below when building with the locktick feature
# debug = "line-tables-only"
# strip = "none"

[profile.bench]
opt-level = 3
debug = false
rpath = false
lto = "thin"
incremental = true
debug-assertions = false

[profile.dev]
opt-level = 2
lto = "off"
incremental = true

[profile.test]
opt-level = 2
lto = "thin"
incremental = true
debug = true
debug-assertions = true<|MERGE_RESOLUTION|>--- conflicted
+++ resolved
@@ -45,17 +45,10 @@
 default-features = false
 
 [workspace.dependencies.snarkvm] # If this is updated, the rev in `node/rest/Cargo.toml` must be updated as well.
-<<<<<<< HEAD
 #path = "../snarkVM"
-#git = "https://github.com/ProvableHQ/snarkVM.git"
-#rev = "c15997f"
-version = "=1.4.0"
-=======
-# path = "../snarkVM"
 git = "https://github.com/ProvableHQ/snarkVM.git"
 rev = "10bcf43"
-#version = "=1.3.0"
->>>>>>> 2f67d2de
+#version = "=1.4.0"
 features = [ "circuit", "console", "rocks" ]
 
 [[bin]]
