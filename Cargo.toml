--- conflicted
+++ resolved
@@ -46,11 +46,7 @@
 [workspace.dependencies.snarkvm]
 #path = "../snarkVM"
 git = "https://github.com/ProvableHQ/snarkVM.git"
-<<<<<<< HEAD
-rev = "2dda414"
-=======
 rev = "114b6b01f7"
->>>>>>> 5d7d1c1b
 #version = "=4.0.1"
 default-features = false
 #features = [ "circuit", "console", "rocks" ]
