--- conflicted
+++ resolved
@@ -46,13 +46,8 @@
 [workspace.dependencies.snarkvm]
 #path = "../snarkVM"
 git = "https://github.com/ProvableHQ/snarkVM.git"
-<<<<<<< HEAD
-rev = "98998c2"
-#version = "=4.1.0"
-=======
 rev = "13229cae2"
 #version = "=4.0.1"
->>>>>>> 69e16717
 default-features = false
 #features = [ "circuit", "console", "rocks" ]
 
