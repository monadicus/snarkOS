--- conflicted
+++ resolved
@@ -46,13 +46,8 @@
 [workspace.dependencies.snarkvm]
 #path = "../snarkVM"
 git = "https://github.com/ProvableHQ/snarkVM.git"
-<<<<<<< HEAD
-rev = "27538ccc6"
+rev = "c28949c"
 #version = "=4.0.1"
-=======
-rev = "7db9a83"
-#version = "=3.8.0"
->>>>>>> 0b06d207
 default-features = false
 #features = [ "circuit", "console", "rocks" ]
 
