[package]
name = "snarkos"
version = "4.0.1"
authors = [ "The Aleo Team <hello@aleo.org>" ]
description = "A decentralized operating system"
homepage = "https://aleo.org"
repository = "https://github.com/ProvableHQ/snarkOS"
keywords = [
  "aleo",
  "cryptography",
  "blockchain",
  "decentralized",
  "zero-knowledge"
]
categories = [ "cryptography", "cryptography::cryptocurrencies", "os" ]
license = "Apache-2.0"
edition = "2024"
rust-version = "1.88.0" # Attention - Change the MSRV in rust-toolchain and in .circleci/config.yml as well

[workspace]
members = [
  "account",
  "cli",
  "display",
  "node",
  "node/bft",
  "node/bft/events",
  "node/bft/ledger-service",
  "node/bft/storage-service",
  "node/cdn",
  "node/consensus",
  "node/metrics",
  "node/rest",
  "node/router",
  "node/router/messages",
  "node/sync",
  "node/sync/communication-service",
  "node/sync/locators",
  "node/tcp"
]

[workspace.dependencies.aleo-std]
version = "1.0.1"
default-features = false

[workspace.dependencies.snarkvm]
#path = "../snarkVM"
git = "https://github.com/ProvableHQ/snarkVM.git"
<<<<<<< HEAD
rev = "4c6d6ae204aa575de50743029428539a3e3018ad"
#version = "=3.8.0"
=======
rev = "c28949c"
#version = "=4.0.1"
>>>>>>> ed824fe6
default-features = false
#features = [ "circuit", "console", "rocks" ]

[workspace.dependencies.anyhow]
version = "1.0"

[workspace.dependencies.async-trait]
version = "0.1"

[workspace.dependencies.axum]
version = "0.8"

[workspace.dependencies.axum-extra]
version = "0.10"

[workspace.dependencies.built]
version = "0.8"
features = ["git2"]

[workspace.dependencies.bytes]
version = "1"

[workspace.dependencies.base64]
version = "0.22"

[workspace.dependencies.clap]
version = "4.4"
default-features = false
features = [ "std" ]

[workspace.dependencies.crossterm]
version = "0.29"

[workspace.dependencies.futures]
version = "0.3"

[workspace.dependencies.futures-util]
version = "0.3"

[workspace.dependencies.locktick]
version = "0.3"

[workspace.dependencies.lru]
version = "0.16"

[workspace.dependencies.once_cell]
version = "1"

[workspace.dependencies.proptest]
version = "=1.6.0" # Remove this once we upgrade to rand 0.9

[workspace.dependencies.rayon]
version = "1"

[workspace.dependencies.time]
version = "0.3"

[workspace.dependencies.tokio]
version = "1.28"

[workspace.dependencies.tokio-util]
version = "0.7"

[workspace.dependencies.itertools]
version = "0.14"

[workspace.dependencies.indexmap]
version = "2"
default-features = false

[workspace.dependencies.serde]
version = "1"
default-features = false

[workspace.dependencies.serde_json]
version = "1"

[workspace.dependencies.parking_lot]
version = "0.12"

[workspace.dependencies.rand]
version = "0.8"
default-features = false

[workspace.dependencies.rand_chacha]
version = "0.3"
default-features = false

[workspace.dependencies.rand_distr]
version = "0.4"

[workspace.dependencies.tracing]
version = "0.1"
default-features = false

[workspace.dependencies.tracing-test]
version = "0.2"

[workspace.dependencies.tracing-subscriber]
version = "0.3"

[workspace.dependencies.test-strategy]
version = "0.4"

[workspace.dependencies.snarkos-account]
path = "account"
version = "=4.0.1"

[workspace.dependencies.snarkos-cli]
path = "cli"
version = "=4.0.1"

[workspace.dependencies.snarkos-display]
path = "display"
version = "=4.0.1"

[workspace.dependencies.snarkos-node]
path = "node"
version = "=4.0.1"

[workspace.dependencies.snarkos-node-bft]
path = "node/bft"
version = "=4.0.1"

[workspace.dependencies.snarkos-node-bft-events]
path = "node/bft/events"
version = "=4.0.1"

[workspace.dependencies.snarkos-node-bft-storage-service]
path = "node/bft/storage-service"
version = "=4.0.1"

[workspace.dependencies.snarkos-node-bft-ledger-service]
path = "node/bft/ledger-service"
version = "=4.0.1"
default-features = false

[workspace.dependencies.snarkos-node-consensus]
path = "node/consensus"
version = "=4.0.1"

[workspace.dependencies.snarkos-node-cdn]
path = "node/cdn"
version = "=4.0.1"

[workspace.dependencies.snarkos-node-metrics]
path = "node/metrics"
version = "=4.0.1"

[workspace.dependencies.snarkos-node-router]
path = "node/router"
version = "=4.0.1"

[workspace.dependencies.snarkos-node-router-messages]
path = "node/router/messages"
version = "=4.0.1"

[workspace.dependencies.snarkos-node-rest]
path = "node/rest"
version = "=4.0.1"

[workspace.dependencies.snarkos-node-sync]
path = "node/sync"
version = "=4.0.1"

[workspace.dependencies.snarkos-node-sync-communication-service]
path = "node/sync/communication-service"
version = "=4.0.1"

[workspace.dependencies.snarkos-node-sync-locators]
path = "node/sync/locators"
version = "=4.0.1"

[workspace.dependencies.snarkos-node-tcp]
path = "node/tcp"
version = "=4.0.1"

[[bin]]
name = "snarkos"
path = "snarkos/main.rs"

[features]
default = [ "snarkos-cli/metrics", "snarkos-node-metrics", "snarkos-node/metrics", "snarkos-node-cdn/metrics" ]
history = [ "snarkos-node/history" ]
telemetry = [ "snarkos-node/telemetry" ]
cuda = [
  "snarkos-account/cuda",
  "snarkos-cli/cuda",
  "snarkos-node/cuda",
  "snarkos-node-bft/cuda",
  "snarkos-node-cdn/cuda",
  "snarkos-node-consensus/cuda",
  "snarkos-node-rest/cuda",
  "snarkos-node-router/cuda",
  "snarkos-node-sync/cuda"
]
locktick = [
  "dep:locktick",
  "dep:tracing",
  "snarkos-node/locktick",
  "snarkos-node-bft/locktick",
  "snarkos-node-consensus/locktick",
  "snarkos-node-metrics/locktick",
  "snarkos-node-rest/locktick",
  "snarkos-node-router/locktick",
  "snarkos-node-sync/locktick",
  "snarkos-node-tcp/locktick"
]
serial = [ "snarkos-cli/serial" ]
test_network = [ "snarkos-cli/test_network" ]

[dependencies.anyhow]
workspace = true

[dependencies.clap]
workspace = true
features = [ "derive" ]

[dependencies.locktick]
version = "0.3"
optional = true

[dependencies.snarkos-account]
workspace = true

[dependencies.snarkos-cli]
workspace = true

[dependencies.snarkos-node]
workspace = true

[dependencies.snarkos-node-bft]
workspace = true

[dependencies.snarkos-node-cdn]
workspace = true

[dependencies.snarkos-node-consensus]
workspace = true

[dependencies.snarkos-node-metrics]
workspace = true
optional = true

[dependencies.snarkos-node-router]
workspace = true

[dependencies.snarkos-node-rest]
workspace = true

[dependencies.snarkos-node-sync]
workspace = true

[dependencies.snarkos-node-tcp]
workspace = true

[target.'cfg(all(target_os = "linux", target_arch = "x86_64"))'.dependencies]
tikv-jemallocator = "0.5"

[dependencies.tracing]
workspace = true
optional = true

[dev-dependencies.rusty-hook]
version = "0.11.2"

[build-dependencies.built]
version = "0.8"
features = [ "git2" ]

[build-dependencies.toml]
version = "0.8"

[build-dependencies.walkdir]
version = "2"

[profile.release]
opt-level = 3
lto = "thin"
incremental = true
# uncomment the 2 lines below when building with the locktick feature
# debug = "line-tables-only"
# strip = "none"

[profile.bench]
opt-level = 3
debug = false
rpath = false
lto = "thin"
incremental = true
debug-assertions = false

[profile.dev]
opt-level = 2
lto = "off"
incremental = true

[profile.test]
opt-level = 2
lto = "thin"
incremental = true
debug = true
debug-assertions = true

[package.metadata.cargo-machete]
ignored = [
  "snarkos-account", # Needed for cuda feature
  "snarkos-node", # Needed for metrics feature
  "snarkos-node-bft", # Needed for cuda and locktick features
  "snarkos-node-cdn", # Needed for cuda and locktick features
  "snarkos-node-consensus", # Needed for cuda and locktick features
  "snarkos-node-tcp", # Needed for locktick feature
  "snarkos-node-rest", # Needed for cuda and locktick features
  "snarkos-node-sync", # Needed for cuda and locktick features
  "snarkos-node-router", # Needed for cuda and locktick features
  "snarkos-node-metrics", # Needed for locktick feature
]<|MERGE_RESOLUTION|>--- conflicted
+++ resolved
@@ -46,13 +46,8 @@
 [workspace.dependencies.snarkvm]
 #path = "../snarkVM"
 git = "https://github.com/ProvableHQ/snarkVM.git"
-<<<<<<< HEAD
-rev = "4c6d6ae204aa575de50743029428539a3e3018ad"
-#version = "=3.8.0"
-=======
 rev = "c28949c"
 #version = "=4.0.1"
->>>>>>> ed824fe6
 default-features = false
 #features = [ "circuit", "console", "rocks" ]
 
