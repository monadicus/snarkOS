--- conflicted
+++ resolved
@@ -46,11 +46,7 @@
 [workspace.dependencies.snarkvm]
 #path = "../snarkVM"
 git = "https://github.com/ProvableHQ/snarkVM.git"
-<<<<<<< HEAD
-rev = "f3a639da3"
-=======
-rev = "0e0e3c7"
->>>>>>> 95fd7a5d
+rev = "ab67d56"
 #version = "=3.8.0"
 default-features = false
 #features = [ "circuit", "console", "rocks" ]
