--- conflicted
+++ resolved
@@ -46,13 +46,8 @@
 [workspace.dependencies.snarkvm]
 #path = "../snarkVM"
 git = "https://github.com/ProvableHQ/snarkVM.git"
-<<<<<<< HEAD
-rev = "39ade6858"
-#version = "=3.8.0"
-=======
-rev = "b2e05284e"
+rev = "fb8349c4f"
 #version = "=4.0.1"
->>>>>>> 8b59cbe7
 default-features = false
 #features = [ "circuit", "console", "rocks" ]
 
