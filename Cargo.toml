[package]
name = "snarkos"
version = "2.2.7"
authors = [ "The Aleo Team <hello@aleo.org>" ]
description = "A decentralized operating system"
homepage = "https://aleo.org"
repository = "https://github.com/AleoHQ/snarkOS"
keywords = [
  "aleo",
  "cryptography",
  "blockchain",
  "decentralized",
  "zero-knowledge"
]
categories = [ "cryptography", "operating-systems" ]
license = "Apache-2.0"
edition = "2021"
rust-version = "1.76.0" # Attention - Change the MSRV in rust-toolchain and in .circleci/config.yml as well

[workspace]
members = [
  "account",
  "cli",
  "display",
  "node",
  "node/bft",
  "node/bft/events",
  "node/bft/ledger-service",
  "node/bft/storage-service",
  "node/cdn",
  "node/consensus",
  "node/metrics",
  "node/rest",
  "node/router",
  "node/router/messages",
  "node/sync",
  "node/sync/communication-service",
  "node/sync/locators",
  "node/tcp",
  ".integration"
]

[workspace.dependencies.aleo-std]
version = "=0.1.24"
default-features = false

[workspace.dependencies.snarkvm]
git = "https://github.com/AleoHQ/snarkVM.git"
<<<<<<< HEAD
rev = "d233d20"
=======
rev = "d48f6fb"
>>>>>>> 29cf16a0
#version = "=0.16.18"
features = [ "circuit", "console", "rocks" ]

[[bin]]
name = "snarkos"
path = "snarkos/main.rs"

[features]
metrics = [ "snarkos-node-metrics", "snarkos-node/metrics" ]

[dependencies.anyhow]
version = "1.0.79"

[dependencies.clap]
version = "4.4"
features = [ "derive" ]

[dependencies.crossterm]
version = "0.27.0"

[dependencies.once_cell]
version = "1"

[dependencies.snarkos-account]
path = "./account"
version = "=2.2.7"

[dependencies.snarkos-cli]
path = "./cli"
version = "=2.2.7"

[dependencies.snarkos-display]
path = "./display"
version = "=2.2.7"

[dependencies.snarkos-node]
path = "./node"
version = "=2.2.7"

[dependencies.snarkos-node-bft]
path = "./node/bft"
version = "=2.2.7"

[dependencies.snarkos-node-cdn]
path = "./node/cdn"
version = "=2.2.7"

[dependencies.snarkos-node-consensus]
path = "./node/consensus"
version = "=2.2.7"

[dependencies.snarkos-node-metrics]
path = "./node/metrics"
version = "=2.2.7"
optional = true

[dependencies.snarkos-node-rest]
path = "./node/rest"
version = "=2.2.7"

[dependencies.snarkos-node-router]
path = "./node/router"
version = "=2.2.7"

[dependencies.snarkos-node-sync]
path = "./node/sync"
version = "=2.2.7"

[dependencies.snarkos-node-tcp]
path = "./node/tcp"
version = "=2.2.7"

[target.'cfg(all(target_os = "linux", target_arch = "x86_64"))'.dependencies]
tikv-jemallocator = "0.5"

[dev-dependencies.rusty-hook]
version = "0.11.2"

[build-dependencies.walkdir]
version = "2"

[profile.release]
opt-level = 3
lto = "thin"
incremental = true

[profile.bench]
opt-level = 3
debug = false
rpath = false
lto = "thin"
incremental = true
debug-assertions = false

[profile.dev]
opt-level = 2
lto = "thin"
incremental = true

[profile.test]
opt-level = 2
lto = "thin"
incremental = true
debug = true
debug-assertions = true<|MERGE_RESOLUTION|>--- conflicted
+++ resolved
@@ -46,11 +46,7 @@
 
 [workspace.dependencies.snarkvm]
 git = "https://github.com/AleoHQ/snarkVM.git"
-<<<<<<< HEAD
-rev = "d233d20"
-=======
 rev = "d48f6fb"
->>>>>>> 29cf16a0
 #version = "=0.16.18"
 features = [ "circuit", "console", "rocks" ]
 
