[package]
name = "snarkos"
version = "4.0.1"
authors = [ "The Aleo Team <hello@aleo.org>" ]
description = "A decentralized operating system"
homepage = "https://aleo.org"
repository = "https://github.com/ProvableHQ/snarkOS"
keywords = [
  "aleo",
  "cryptography",
  "blockchain",
  "decentralized",
  "zero-knowledge"
]
categories = [ "cryptography", "cryptography::cryptocurrencies", "os" ]
license = "Apache-2.0"
edition = "2024"
rust-version = "1.88.0" # Attention - Change the MSRV in rust-toolchain and in .circleci/config.yml as well

[workspace]
members = [
  "account",
  "cli",
  "display",
  "node",
  "node/bft",
  "node/bft/events",
  "node/bft/ledger-service",
  "node/bft/storage-service",
  "node/cdn",
  "node/consensus",
  "node/metrics",
  "node/rest",
  "node/router",
  "node/router/messages",
  "node/sync",
  "node/sync/communication-service",
  "node/sync/locators",
  "node/tcp"
]

[workspace.dependencies.aleo-std]
version = "1.0.1"
default-features = false

[workspace.dependencies.snarkvm]
#path = "../snarkVM"
git = "https://github.com/ProvableHQ/snarkVM.git"
<<<<<<< HEAD
rev = "9ad84a8"
#version = "=3.8.0"
=======
rev = "919eec2"
#version = "=4.0.1"
>>>>>>> c2a1dc0a
default-features = false
#features = [ "circuit", "console", "rocks" ]

[workspace.dependencies.anyhow]
version = "1.0"

[workspace.dependencies.async-trait]
version = "0.1"

[workspace.dependencies.axum]
version = "0.8"

[workspace.dependencies.axum-extra]
version = "0.10"

[workspace.dependencies.built]
version = "0.8"
features = ["git2"]

[workspace.dependencies.bytes]
version = "1"

[workspace.dependencies.base64]
version = "0.22"

[workspace.dependencies.clap]
version = "4.4"
default-features = false
features = [ "std" ]

[workspace.dependencies.crossterm]
version = "0.29"

[workspace.dependencies.futures]
version = "0.3"

[workspace.dependencies.futures-util]
version = "0.3"

[workspace.dependencies.locktick]
version = "0.3"

[workspace.dependencies.lru]
version = "0.16"

[workspace.dependencies.once_cell]
version = "1"

[workspace.dependencies.proptest]
version = "=1.6.0" # Remove this once we upgrade to rand 0.9

[workspace.dependencies.rayon]
version = "1"

[workspace.dependencies.time]
version = "0.3"

[workspace.dependencies.tokio]
version = "1.28"

[workspace.dependencies.tokio-util]
version = "0.7"

[workspace.dependencies.itertools]
version = "0.14"

[workspace.dependencies.indexmap]
version = "2"
default-features = false

[workspace.dependencies.serde]
version = "1"
default-features = false

[workspace.dependencies.serde_json]
version = "1"

[workspace.dependencies.parking_lot]
version = "0.12"

[workspace.dependencies.rand]
version = "0.8"
default-features = false

[workspace.dependencies.rand_chacha]
version = "0.3"
default-features = false

[workspace.dependencies.rand_distr]
version = "0.4"

[workspace.dependencies.tracing]
version = "0.1"
default-features = false

[workspace.dependencies.tracing-test]
version = "0.2"

[workspace.dependencies.tracing-subscriber]
version = "0.3"

[workspace.dependencies.test-strategy]
version = "0.4"

[workspace.dependencies.snarkos-account]
path = "account"
version = "=4.0.1"

[workspace.dependencies.snarkos-cli]
path = "cli"
version = "=4.0.1"

[workspace.dependencies.snarkos-display]
path = "display"
version = "=4.0.1"

[workspace.dependencies.snarkos-node]
path = "node"
version = "=4.0.1"

[workspace.dependencies.snarkos-node-bft]
path = "node/bft"
version = "=4.0.1"

[workspace.dependencies.snarkos-node-bft-events]
path = "node/bft/events"
version = "=4.0.1"

[workspace.dependencies.snarkos-node-bft-storage-service]
path = "node/bft/storage-service"
version = "=4.0.1"

[workspace.dependencies.snarkos-node-bft-ledger-service]
path = "node/bft/ledger-service"
version = "=4.0.1"
default-features = false

[workspace.dependencies.snarkos-node-consensus]
path = "node/consensus"
version = "=4.0.1"

[workspace.dependencies.snarkos-node-cdn]
path = "node/cdn"
version = "=4.0.1"

[workspace.dependencies.snarkos-node-metrics]
path = "node/metrics"
version = "=4.0.1"

[workspace.dependencies.snarkos-node-router]
path = "node/router"
version = "=4.0.1"

[workspace.dependencies.snarkos-node-router-messages]
path = "node/router/messages"
version = "=4.0.1"

[workspace.dependencies.snarkos-node-rest]
path = "node/rest"
version = "=4.0.1"

[workspace.dependencies.snarkos-node-sync]
path = "node/sync"
version = "=4.0.1"

[workspace.dependencies.snarkos-node-sync-communication-service]
path = "node/sync/communication-service"
version = "=4.0.1"

[workspace.dependencies.snarkos-node-sync-locators]
path = "node/sync/locators"
version = "=4.0.1"

[workspace.dependencies.snarkos-node-tcp]
path = "node/tcp"
version = "=4.0.1"

[[bin]]
name = "snarkos"
path = "snarkos/main.rs"

[features]
default = [ "snarkos-cli/metrics", "snarkos-node-metrics", "snarkos-node/metrics", "snarkos-node-cdn/metrics" ]
history = [ "snarkos-node/history" ]
telemetry = [ "snarkos-node/telemetry" ]
cuda = [
  "snarkos-account/cuda",
  "snarkos-cli/cuda",
  "snarkos-node/cuda",
  "snarkos-node-bft/cuda",
  "snarkos-node-cdn/cuda",
  "snarkos-node-consensus/cuda",
  "snarkos-node-rest/cuda",
  "snarkos-node-router/cuda",
  "snarkos-node-sync/cuda"
]
locktick = [
  "dep:locktick",
  "dep:tracing",
  "snarkos-node/locktick",
  "snarkos-node-bft/locktick",
  "snarkos-node-consensus/locktick",
  "snarkos-node-metrics/locktick",
  "snarkos-node-rest/locktick",
  "snarkos-node-router/locktick",
  "snarkos-node-sync/locktick",
  "snarkos-node-tcp/locktick"
]
serial = [ "snarkos-cli/serial" ]
test_network = [ "snarkos-cli/test_network" ]

[dependencies.anyhow]
workspace = true

[dependencies.clap]
workspace = true
features = [ "derive" ]

[dependencies.locktick]
version = "0.3"
optional = true

[dependencies.snarkos-account]
workspace = true

[dependencies.snarkos-cli]
workspace = true

[dependencies.snarkos-node]
workspace = true

[dependencies.snarkos-node-bft]
workspace = true

[dependencies.snarkos-node-cdn]
workspace = true

[dependencies.snarkos-node-consensus]
workspace = true

[dependencies.snarkos-node-metrics]
workspace = true
optional = true

[dependencies.snarkos-node-router]
workspace = true

[dependencies.snarkos-node-rest]
workspace = true

[dependencies.snarkos-node-sync]
workspace = true

[dependencies.snarkos-node-tcp]
workspace = true

[target.'cfg(all(target_os = "linux", target_arch = "x86_64"))'.dependencies]
tikv-jemallocator = "0.5"

[dependencies.tracing]
workspace = true
optional = true

[dev-dependencies.rusty-hook]
version = "0.11.2"

[build-dependencies.built]
version = "0.8"
features = [ "git2" ]

[build-dependencies.toml]
version = "0.8"

[build-dependencies.walkdir]
version = "2"

[profile.release]
opt-level = 3
lto = "thin"
incremental = true
# uncomment the 2 lines below when building with the locktick feature
# debug = "line-tables-only"
# strip = "none"

[profile.bench]
opt-level = 3
debug = false
rpath = false
lto = "thin"
incremental = true
debug-assertions = false

[profile.dev]
opt-level = 2
lto = "off"
incremental = true

[profile.test]
opt-level = 2
lto = "thin"
incremental = true
debug = true
debug-assertions = true

[package.metadata.cargo-machete]
ignored = [
  "snarkos-account", # Needed for cuda feature
  "snarkos-node", # Needed for metrics feature
  "snarkos-node-bft", # Needed for cuda and locktick features
  "snarkos-node-cdn", # Needed for cuda and locktick features
  "snarkos-node-consensus", # Needed for cuda and locktick features
  "snarkos-node-tcp", # Needed for locktick feature
  "snarkos-node-rest", # Needed for cuda and locktick features
  "snarkos-node-sync", # Needed for cuda and locktick features
  "snarkos-node-router", # Needed for cuda and locktick features
  "snarkos-node-metrics", # Needed for locktick feature
]<|MERGE_RESOLUTION|>--- conflicted
+++ resolved
@@ -46,13 +46,8 @@
 [workspace.dependencies.snarkvm]
 #path = "../snarkVM"
 git = "https://github.com/ProvableHQ/snarkVM.git"
-<<<<<<< HEAD
-rev = "9ad84a8"
-#version = "=3.8.0"
-=======
 rev = "919eec2"
 #version = "=4.0.1"
->>>>>>> c2a1dc0a
 default-features = false
 #features = [ "circuit", "console", "rocks" ]
 
