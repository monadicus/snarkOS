--- conflicted
+++ resolved
@@ -47,11 +47,7 @@
 [workspace.dependencies.snarkvm] # If this is updated, the rev in `node/rest/Cargo.toml` must be updated as well.
 # path = "../snarkVM"
 git = "https://github.com/ProvableHQ/snarkVM.git"
-<<<<<<< HEAD
-rev = "0407e17"
-=======
 rev = "10bcf43"
->>>>>>> 2f67d2de
 #version = "=1.3.0"
 features = [ "circuit", "console", "rocks" ]
 
