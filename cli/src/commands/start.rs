--- conflicted
+++ resolved
@@ -15,17 +15,13 @@
 
 use snarkos_account::Account;
 use snarkos_display::Display;
-<<<<<<< HEAD
-use snarkos_node::{Node, bft::MEMORY_POOL_PORT, router::messages::NodeType};
-use snarkos_node_cdn::CDN_BASE_URL;
-=======
 use snarkos_node::{
     Node,
     bft::MEMORY_POOL_PORT,
     rest::DEFAULT_REST_PORT,
     router::{DEFAULT_NODE_PORT, messages::NodeType},
 };
->>>>>>> bda8e7f6
+use snarkos_node_cdn::CDN_BASE_URL;
 use snarkvm::{
     console::{
         account::{Address, PrivateKey},
