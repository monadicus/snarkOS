--- conflicted
+++ resolved
@@ -15,13 +15,10 @@
 use std::{fs, path::PathBuf, str::FromStr};
 
 use aleo_std::StorageMode;
-<<<<<<< HEAD
-use anyhow::{bail, Ok, Result};
-=======
-use anyhow::{ensure, Result};
->>>>>>> f61a6ad8
+use anyhow::{bail, ensure, Ok, Result};
 use clap::{Args, Subcommand};
-use rand::SeedableRng;
+use indexmap::IndexMap;
+use rand::{SeedableRng, Rng};
 use rand_chacha::ChaChaRng;
 use serde::Deserialize;
 use snarkvm::{
@@ -115,7 +112,6 @@
         /// The block height to view.
         block_height: u32,
     },
-<<<<<<< HEAD
     ViewAccountBalance {
         /// A path to the genesis block to initialize the ledger from.
         #[arg(required = true, short, long, default_value = "./genesis.block")]
@@ -125,14 +121,6 @@
         ledger: PathBuf,
         /// The address's balance to view.
         address: String,
-    },
-    Cannon {
-        /// A path to the genesis block to initialize the ledger from.
-        #[arg(required = true, short, long, default_value = "./genesis.block")]
-        genesis: PathBuf,
-        /// The ledger from which to view a block.
-        #[arg(required = true, short, long)]
-        ledger: PathBuf,
     },
 }
 
@@ -159,8 +147,6 @@
 
         (Account { addr: *addr1, pk: *pk1 }, Account { addr: *addr2, pk: *pk2 })
     }
-=======
->>>>>>> f61a6ad8
 }
 
 impl Commands {
@@ -194,7 +180,6 @@
 
                 Ok(format!("Wrote {} transactions to {}.", txns.len(), output.display()))
             }
-
             Commands::Add { genesis, ledger, seed, private_key, txns_per_block, txns_file } => {
                 type Vm = VM<MainnetV0, ConsensusDB<MainnetV0>>;
 
@@ -245,7 +230,6 @@
                 // Print information about the ledger
                 Ok(format!("{:#?}", ledger.get_block(block_height)?))
             }
-<<<<<<< HEAD
             Commands::ViewAccountBalance { genesis, ledger, address } => {
                 // Read the genesis block
                 let genesis_block = Block::<MainnetV0>::read_le(fs::File::open(genesis)?)?;
@@ -257,22 +241,14 @@
                 // Print information about the ledger
                 Ok(format!("{address} balance {}", get_balance(addr, &ledger)?))
             }
-            Commands::Cannon { .. } => Ok(String::from("TODO")),
-=======
->>>>>>> f61a6ad8
         }
     }
 }
 
 pub fn make_transaction_proof<N: Network, C: ConsensusStorage<N>, A: Aleo<Network = N>>(
     vm: &VM<N, C>,
-<<<<<<< HEAD
-    address: String,
-    amount: u64,
-=======
     address: Address<N>,
     amount: u32,
->>>>>>> f61a6ad8
     private_key: PrivateKey<N>,
     private_key_fee: Option<PrivateKey<N>>,
 ) -> Result<Transaction<N>> {
@@ -281,7 +257,7 @@
     let query = Query::from(vm.block_store());
 
     // // convert amount to microcredits
-    // let amount_microcredits: u64 = (amount as u64) * 1_000_000;
+    let amount_microcredits: u64 = (amount as u64) * 1_000_000;
 
     // fee key falls back to the private key
     let private_key_fee = private_key_fee.unwrap_or(private_key);
@@ -293,15 +269,11 @@
             &private_key,
             ProgramID::from_str("credits.aleo")?,
             Identifier::from_str("transfer_public")?,
-<<<<<<< HEAD
-            vec![Value::from_str(&address)?, Value::from(Literal::U64(U64::new(amount)))].into_iter(),
-=======
             vec![
                 Value::from_str(address.to_string().as_str())?,
                 Value::from(Literal::U64(U64::new(amount_microcredits))),
             ]
             .into_iter(),
->>>>>>> f61a6ad8
             rng,
         )?;
 
@@ -330,7 +302,6 @@
 
     // assemble the transaction
     Transaction::<N>::from_execution(execution, Some(fee))
-<<<<<<< HEAD
 }
 
 fn add_block<N: Network, A: Aleo<Network = N>>(
@@ -342,7 +313,7 @@
     let amt_to_send = rng.gen_range(10_000..get_balance(acc1.addr, ledger)?);
 		println!("Sending {amt_to_send} from {} to {}", acc1.addr, acc2.addr);
 
-    let tx = make_transaction_proof::<_, _, A>(ledger.vm(), acc1.addr.to_string(), amt_to_send, acc2.pk, None)?;
+    let tx = make_transaction_proof::<_, _, A>(ledger.vm(), acc1.addr, amt_to_send, acc2.pk, None)?;
     let target_block = ledger.prepare_advance_to_next_beacon_block(&acc1.pk, vec![], vec![], vec![tx], rng)?;
 
     println!("Generated block hash: {}", target_block.hash());
@@ -355,7 +326,7 @@
     Ok(())
 }
 
-fn get_balance<N: Network>(addr: Address<N>, ledger: &Ledger<N, ConsensusDB<N>>) -> Result<u64> {
+fn get_balance<N: Network>(addr: Address<N>, ledger: &Ledger<N, ConsensusDB<N>>) -> Result<u32> {
     let balance = ledger.vm().finalize_store().get_value_confirmed(
         ProgramID::try_from("credits.aleo")?,
         Identifier::try_from("account")?,
@@ -363,10 +334,8 @@
     )?;
 
     match balance {
-        Some(Value::Plaintext(Plaintext::Literal(Literal::U64(balance), _))) => Ok(*balance),
+        Some(Value::Plaintext(Plaintext::Literal(Literal::U64(balance), _))) => Ok((*balance/1_000_000).try_into()?),
         None => bail!("No balance found for address: {addr}"),
         _ => unreachable!(),
     }
-=======
->>>>>>> f61a6ad8
 }