[package]
name = "snarkos-cli"
version = "4.1.0"
authors = [ "The Aleo Team <hello@aleo.org>" ]
description = "Command-line interface for snarkOS"
homepage = "https://aleo.org"
repository = "https://github.com/ProvableHQ/snarkOS"
keywords = [
  "aleo",
  "cryptography",
  "blockchain",
  "decentralized",
  "zero-knowledge"
]
categories = [ "cryptography", "cryptography::cryptocurrencies", "os" ]
license = "Apache-2.0"
edition = "2024"

[features]
async = []
locktick = [
  "dep:locktick",
  "snarkos-node/locktick",
  "snarkos-node-cdn/locktick",
  "snarkos-node-rest/locktick",
  "snarkvm/locktick"
]
metrics = [ "dep:snarkos-node-metrics", "snarkos-node/metrics" ]
cuda = [
  "snarkvm/cuda",
  "snarkos-account/cuda",
  "snarkos-node/cuda",
  "snarkos-node-cdn/cuda",
  "snarkos-node-rest/cuda"
]
test_network = [ 
  "snarkvm/test_targets", 
  "snarkvm/test_consensus_heights" 
]
serial = [ ]

[dependencies.aleo-std]
workspace = true

[dependencies.anstyle]
version = "1"

[dependencies.anyhow]
workspace = true

[dependencies.base64]
workspace = true

[dependencies.clap]
workspace = true
features = [ "derive", "color", "unstable-styles", "help", "cargo", "usage", "suggestions" ]

[dependencies.colored]
version = "3"

[dependencies.crossterm]
workspace = true

[dependencies.indexmap]
workspace = true
features = [ "serde", "rayon" ]

[dependencies.locktick]
workspace = true
features = [ "parking_lot" ]
optional = true

<<<<<<< HEAD
[dependencies.metrics]
package = "snarkos-node-metrics"
path = "../node/metrics"
version = "=4.1.0"
=======
[dependencies.snarkos-node-metrics]
workspace = true
>>>>>>> 24f64586
optional = true

[dependencies.num_cpus]
version = "1"

[dependencies.parking_lot]
workspace = true

[dependencies.rand]
workspace = true

[dependencies.rand_chacha]
workspace = true

[dependencies.rayon]
workspace = true

[dependencies.self_update]
version = "0.42"
features = [ "archive-zip", "compression-zip-deflate" ]

[dependencies.serde]
workspace = true

[dependencies.serde_json]
workspace = true
features = [ "preserve_order" ]

[dependencies.snarkos-account]
<<<<<<< HEAD
path = "../account"
version = "=4.1.0"

[dependencies.snarkos-display]
path = "../display"
version = "=4.1.0"

[dependencies.snarkos-node]
path = "../node"
version = "=4.1.0"

[dependencies.snarkos-node-cdn]
path = "../node/cdn"
version = "=4.1.0"

[dependencies.snarkos-node-rest]
path = "../node/rest"
version = "=4.1.0"
=======
workspace = true

[dependencies.snarkos-display]
workspace = true

[dependencies.snarkos-node]
workspace = true

[dependencies.snarkos-node-cdn]
workspace = true

[dependencies.snarkos-node-rest]
workspace = true
>>>>>>> 24f64586

[dependencies.snarkvm]
workspace = true
features = [ "parameters", "circuit", "package" ]

[dependencies.sys-info]
version = "0.9"

[dependencies.tempfile]
version = "3"

[dependencies.time]
workspace = true

[dependencies.thiserror]
version = "2.0.11"

[dependencies.tokio]
workspace = true
features = [ "rt" ]

[dependencies.tracing]
workspace = true

[dependencies.tracing-subscriber]
workspace = true
features = [ "env-filter" ]

[dependencies.ureq]
version = "2.9"
features = ["json"]
default-features = true

[dependencies.zeroize]
version = "1"
features = [ "derive" ]

#TODO remove this once we upgrade to Rust 1.85 or above
[dependencies.base64ct]
version = "=1.7"

[target."cfg(target_family = \"unix\")".dependencies.nix]
version = "0.30"
default-features = false
features = [ "resource" ]

[package.metadata.cargo-machete]
ignored = [
  "base64ct", # needed to force a version compatible with Rust 1.82
]<|MERGE_RESOLUTION|>--- conflicted
+++ resolved
@@ -70,15 +70,8 @@
 features = [ "parking_lot" ]
 optional = true
 
-<<<<<<< HEAD
-[dependencies.metrics]
-package = "snarkos-node-metrics"
-path = "../node/metrics"
-version = "=4.1.0"
-=======
 [dependencies.snarkos-node-metrics]
 workspace = true
->>>>>>> 24f64586
 optional = true
 
 [dependencies.num_cpus]
@@ -108,26 +101,6 @@
 features = [ "preserve_order" ]
 
 [dependencies.snarkos-account]
-<<<<<<< HEAD
-path = "../account"
-version = "=4.1.0"
-
-[dependencies.snarkos-display]
-path = "../display"
-version = "=4.1.0"
-
-[dependencies.snarkos-node]
-path = "../node"
-version = "=4.1.0"
-
-[dependencies.snarkos-node-cdn]
-path = "../node/cdn"
-version = "=4.1.0"
-
-[dependencies.snarkos-node-rest]
-path = "../node/rest"
-version = "=4.1.0"
-=======
 workspace = true
 
 [dependencies.snarkos-display]
@@ -141,7 +114,6 @@
 
 [dependencies.snarkos-node-rest]
 workspace = true
->>>>>>> 24f64586
 
 [dependencies.snarkvm]
 workspace = true
